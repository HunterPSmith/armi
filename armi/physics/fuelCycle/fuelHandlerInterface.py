--- conflicted
+++ resolved
@@ -14,13 +14,9 @@
 
 """A place for the FuelHandler's Interface"""
 
-<<<<<<< HEAD
+
 
 from armi import interfaces, runLog
-=======
-from armi import runLog
-from armi import interfaces
->>>>>>> 44f287d5
 from armi.utils import plotting
 from armi.physics.fuelCycle import fuelHandlerFactory
 
