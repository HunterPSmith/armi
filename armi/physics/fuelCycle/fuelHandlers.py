--- conflicted
+++ resolved
@@ -39,20 +39,12 @@
 from armi.utils.customExceptions import InputError
 from armi.reactor.flags import Flags
 from armi import utils
-<<<<<<< HEAD
 from armi.utils import plotting
-=======
->>>>>>> 707bb198
+
 
 from armi.physics.fuelCycle.fuelHandlerInterface import FuelHandlerInterface
 from armi.physics.fuelCycle.fuelHandlerFactory import fuelHandlerFactory
 
-<<<<<<< HEAD
-=======
-
-
-
->>>>>>> 707bb198
 
 class FuelHandler:
     """
