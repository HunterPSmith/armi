# Copyright 2019 TerraPower, LLC
#
# Licensed under the Apache License, Version 2.0 (the "License");
# you may not use this file except in compliance with the License.
# You may obtain a copy of the License at
#
#     http://www.apache.org/licenses/LICENSE-2.0
#
# Unless required by applicable law or agreed to in writing, software
# distributed under the License is distributed on an "AS IS" BASIS,
# WITHOUT WARRANTIES OR CONDITIONS OF ANY KIND, either express or implied.
# See the License for the specific language governing permissions and
# limitations under the License.

"""
This module handles fuel management operations such as shuffling, rotation, and
fuel processing (in fluid systems).

The :py:class:`FuelHandlerInterface` instantiates a ``FuelHandler``, which is typically a user-defined
subclass the :py:class:`FuelHandler` object in custom shuffle-logic input files.
Users point to the code modules with their custom fuel handlers using the
``shuffleLogic`` and ``fuelHandlerName`` settings, as described in :doc:`/user/inputs/fuel_management`.
These subclasses override ``chooseSwaps`` that determine
the particular shuffling of a case.

This module also handles repeat shuffles when doing a restart.
"""
import math
import os
import re
import warnings

import numpy

from armi import runLog
from armi.utils.customExceptions import InputError
from armi.reactor.flags import Flags
from armi.utils.mathematics import findClosest, resampleStepwise
from armi.physics.fuelCycle.fuelHandlerFactory import fuelHandlerFactory
from armi.physics.fuelCycle.fuelHandlerInterface import FuelHandlerInterface


class FuelHandler:
    """
    A fuel handling machine can move fuel around the core and reactor.

    It makes decisions on how to shuffle fuel based on user specifications.
    It provides some supervisory data tracking, such as having the ability
    to print out information about all moves that happened in a cycle (without
    the user needing to explicitly track this information).

    To use this, simply create an input Python file and point to it by path
    with the ``fuelHandler`` setting. In that file, subclass this object.
    """

    # Import functions
    from armi.physics.fuelCycle import translationFunctions

    def __init__(self, operator):
        # we need access to the operator to find the core, get settings, grab
        # other interfaces, etc.
        self.o = operator
        self.moved = []
        self._handleBackwardsCompatibility()

    def _handleBackwardsCompatibility(self):
        # prepSearch used to be part of the API but is deprecated. This will
        # trigger a warning if it's implemented.
        # We have to do this hack until we phase out old inputs.
        # This basically asks: "Did the custom subclass override prepSearch?"
        if self.prepSearch.__func__ is not FuelHandler.prepSearch:
            self.prepSearch()

    @property
    def cycle(self):
        """
        Link to the current cycle number.

        Notes
        ------
        This retains backwards compatibility with previous fuel handler inputs.
        """
        return self.o.r.p.cycle

    @property
    def cs(self):
        """Link to the Case Settings object."""
        return self.o.cs

    @property
    def r(self):
        """Link to the Reactor object."""
        return self.o.r

    def preoutage(self):
        r"""
        Stores locations of assemblies before they are shuffled to support generation of shuffle reports, etc.
        Also performs any additional functionality before shuffling.
        """
        self.prepCore()
        self._prepShuffleMap()
        self.r.core.locateAllAssemblies()

    def outage(self, factor=1.0):
        r"""
        Simulates a reactor reload outage. Moves and tracks fuel.

        This sets the moveList structure.
        """
        if self.moved:
            raise ValueError(
                "Cannot perform two outages with same FuelHandler instance."
            )

        # determine if a repeat shuffle is occurring or a new shuffle pattern
        if self.cs["explicitRepeatShuffles"]:
            # repeated shuffle
            if not os.path.exists(self.cs["explicitRepeatShuffles"]):
                raise RuntimeError(
                    "Requested repeat shuffle file {0} does not exist. Cannot perform shuffling. "
                    "".format(self.cs["explicitRepeatShuffles"])
                )
            runLog.important(
                "Repeating a shuffling pattern from {}".format(
                    self.cs["explicitRepeatShuffles"]
                )
            )
            self.repeatShufflePattern(self.cs["explicitRepeatShuffles"])
        else:
            # Normal shuffle from user-provided shuffle logic input
            self.chooseSwaps(factor)

        # do rotations if pin-level details are available (requires fluxRecon plugin)
        if self.cs["fluxRecon"] and self.cs["assemblyRotationAlgorithm"]:
            # Rotate assemblies ONLY IF at least some assemblies have pin detail (enabled by fluxRecon)
            # The user can choose the algorithm method name directly in the settings
            if hasattr(self, self.cs["assemblyRotationAlgorithm"]):
                rotationMethod = getattr(self, self.cs["assemblyRotationAlgorithm"])
                rotationMethod()
            else:
                raise RuntimeError(
                    "FuelHandler {0} does not have a rotation algorithm called {1}.\n"
                    'Change your "assemblyRotationAlgorithm" setting'
                    "".format(self, self.cs["assemblyRotationAlgorithm"])
                )

        # inform the reactor of how many moves occurred so it can put the number in the database.
        if self.moved:
            numMoved = len(self.moved) * self.r.core.powerMultiplier

            # tell the reactor which assemblies moved where
            # also tell enrichments of each block in case there's some autoboosting going on.
            # This is also essential for repeating shuffles in later restart runs.
            for a in self.moved:
                try:
                    self.r.core.setMoveList(
                        self.cycle,
                        a.lastLocationLabel,
                        a.getLocation(),
                        [b.getUraniumMassEnrich() for b in a],
                        a.getType(),
                        a.getName(),
                    )
                except:
                    runLog.important("A fuel management error has occurred. ")
                    runLog.important("Trying operation on assembly {}".format(a))
                    runLog.important("The moved list is {}".format(self.moved))
                    raise
        else:
            numMoved = 0

        self.o.r.core.p.numMoves = numMoved

        runLog.important(
            "Fuel handler performed {0} assembly shuffles.".format(numMoved)
        )

        # now wipe out the self.moved version so it doesn't transmit the assemblies during distributeState
        moved = self.moved[:]
        self.moved = []
        return moved

    def chooseSwaps(self, shuffleFactors=None):
        """
        Moves the fuel around or otherwise processes it between cycles.
        """
        raise NotImplementedError

    @staticmethod
    def getFactorList(cycle, cs=None, fallBack=False):
        """
        Return factors between 0 and 1 that control fuel management.

        This is the default shuffle control function. Usually you would override this
        with your own in a custom shuffleLogic.py file. For more details about how this
        works, refer to :doc:`/user/inputs/fuel_management`.

        This will get bound to the default FuelHandler as a static method below. This is
        done to allow a user to mix and match FuelHandler class implementations and
        getFactorList implementations at run time.

        Notes
        -----
        Ultimately, this approach will likely get replaced using the plugin framework, but
        we aren't there yet.
        """
        # prefer to keep these 0 through 1 since this is what the branch search can do.
        defaultFactorList = {"eqShuffles": 1}
        factorSearchFlags = []
        return defaultFactorList, factorSearchFlags

    def simpleAssemblyRotation(self):
        """
        Rotate all pin-detail assemblies that were just shuffled by 60 degrees

        Notes
        -----
        Also, optionally rotate stationary (non-shuffled) assemblies if the setting is set.
        Obviously, only pin-detail assemblies can be rotated, because homogenized assemblies are isotropic.

        Examples
        --------
        >>> fh.simpleAssemblyRotation()

        See Also
        --------
        buReducingAssemblyRotation : an alternative rotation algorithm
        outage : calls this method based on a user setting
        """
        runLog.info("Rotating assemblies by 60 degrees")
        numRotated = 0
        hist = self.o.getInterface("history")
        for a in hist.getDetailAssemblies():
            if a in self.moved or self.cs["assemblyRotationStationary"]:
                a.rotatePins(1)
                numRotated += 1
                i, j = a.spatialLocator.getRingPos()  # hex indices (i,j) = (ring,pos)
                runLog.extra(
                    "Rotating Assembly ({0},{1}) to Orientation {2}".format(i, j, 1)
                )
        runLog.extra("Rotated {0} assemblies".format(numRotated))

    def buReducingAssemblyRotation(self):
        r"""
        Rotates all detail assemblies to put the highest bu pin in the lowest power orientation

        See Also
        --------
        simpleAssemblyRotation : an alternative rotation algorithm
        outage : calls this method based on a user setting

        """

        runLog.info("Algorithmically rotating assemblies to minimize burnup")
        numRotated = 0
        hist = self.o.getInterface("history")
        for aPrev in self.moved:  # much more convenient to loop through aPrev first
            aNow = self.r.core.getAssemblyWithStringLocation(aPrev.lastLocationLabel)
            # no point in rotation if there's no pin detail
            if aNow in hist.getDetailAssemblies():

                rot = self.getOptimalAssemblyOrientation(aNow, aPrev)
                aNow.rotatePins(rot)  # rot = integer between 0 and 5
                numRotated += 1
                # Print out rotation operation (mainly for testing)
                # hex indices (i,j) = (ring,pos)
                (i, j) = aNow.spatialLocator.getRingPos()
                runLog.important(
                    "Rotating Assembly ({0},{1}) to Orientation {2}".format(i, j, rot)
                )

        # rotate NON-MOVING assemblies (stationary)
        if self.cs["assemblyRotationStationary"]:
            for a in hist.getDetailAssemblies():
                if a not in self.moved:
                    rot = self.getOptimalAssemblyOrientation(a, a)
                    a.rotatePins(rot)  # rot = integer between 0 and 6
                    numRotated += 1
                    (i, j) = a.spatialLocator.getRingPos()
                    runLog.important(
                        "Rotating Assembly ({0},{1}) to Orientation {2}".format(
                            i, j, rot
                        )
                    )

        runLog.info("Rotated {0} assemblies".format(numRotated))

    @staticmethod
    def getOptimalAssemblyOrientation(a, aPrev):
        """
        Get optimal assembly orientation/rotation to minimize peak burnup.

        Notes
        -----
        Works by placing the highest-BU pin in the location (of 6 possible locations) with lowest
        expected pin power. We evaluated "expected pin power" based on the power distribution in
        aPrev, which is the previous assembly located here. If aPrev has no pin detail, then we must use its
        corner fast fluxes to make an estimate.

        Parameters
        ----------
        a : Assembly object
            The assembly that is being rotated.

        aPrev : Assembly object
            The assembly that previously occupied this location (before the last shuffle).

            If the assembly "a" was not shuffled, then "aPrev" = "a".

            If "aPrev" has pin detail, then we will determine the orientation of "a" based on
            the pin powers of "aPrev" when it was located here.

            If "aPrev" does NOT have pin detail, then we will determine the orientation of "a" based on
            the corner fast fluxes in "aPrev" when it was located here.

        Returns
        -------
        rot : int
            An integer from 0 to 5 representing the "orientation" of the assembly.
            This orientation is relative to the current assembly orientation.
            rot = 0 corresponds to no rotation.
            rot represents the number of pi/3 counterclockwise rotations for the default orientation.

        Examples
        --------
        >>> fh.getOptimalAssemblyOrientation(a,aPrev)
        4

        See Also
        --------
        rotateAssemblies : calls this to figure out how to rotate
        """

        # determine whether or not aPrev had pin details
        fuelPrev = aPrev.getFirstBlock(Flags.FUEL)
        if fuelPrev:
            aPrevDetailFlag = fuelPrev.p.pinLocation[4] is not None
        else:
            aPrevDetailFlag = False

        rot = 0  # default: no rotation
        # First get pin index of maximum BU in this assembly.
        _maxBuAssem, maxBuBlock = a.getMaxParam("percentBuMax", returnObj=True)
        if maxBuBlock is None:
            # no max block. They're all probably zero
            return rot
        # start at 0 instead of 1
        maxBuPinIndexAssem = int(maxBuBlock.p.percentBuMaxPinLocation - 1)
        bIndexMaxBu = a.index(maxBuBlock)

        if maxBuPinIndexAssem == 0:
            # Don't bother rotating if the highest-BU pin is the central pin. End this method.
            return rot

        else:

            # transfer percentBuMax rotated pin index to non-rotated pin index
            # maxBuPinIndexAssem = self.pinIndexLookup[maxBuPinIndexAssem]
            # dummyList = numpy.where(self.pinIndexLookup == maxBuPinIndexAssem)
            # maxBuPinIndexAssem = dummyList[0][0]

            if aPrevDetailFlag:

                # aPrev has pin detail. Excellent!
                # Determine which of 6 possible rotated pin indices had the lowest power when aPrev was here.

                prevAssemPowHereMIN = float("inf")

                for possibleRotation in range(6):  # k = 1,2,3,4,5
                    # get rotated pin index
                    indexLookup = maxBuBlock.rotatePins(
                        possibleRotation, justCompute=True
                    )
                    # rotated index of highest-BU pin
                    index = int(indexLookup[maxBuPinIndexAssem])
                    # get pin power at this index in the previously assembly located here
                    # power previously at rotated index
                    prevAssemPowHere = aPrev[bIndexMaxBu].p.linPowByPin[index - 1]

                    if prevAssemPowHere is not None:
                        runLog.debug(
                            "Previous power in rotation {0} where pinLoc={1} is {2:.4E} W/cm"
                            "".format(possibleRotation, index, prevAssemPowHere)
                        )
                        if prevAssemPowHere < prevAssemPowHereMIN:
                            prevAssemPowHereMIN = prevAssemPowHere
                            rot = possibleRotation

            else:
                raise ValueError(
                    "Cannot perform detailed rotation analysis without pin-level "
                    "flux information."
                )

            runLog.debug("Best relative rotation is {0}".format(rot))
            return rot

    def prepCore(self):
        """Aux. function to run before XS generation (do moderation, etc. here)"""

    def prepSearch(self, *args, **kwargs):
        """
        Optional method that can be implemented in preparation of shuffling.

        Often used to prepare the scope of a shuffling branch search.

        Notes
        -----
        This was used historically to keep a long-lived fuel handler in sync
        with the reactor and can now technically be removed from the API, but
        many historical fuel management inputs still expect it to be called
        by the framework, so here it remains. New developments should
        avoid using it. Most code using it has been refactored to just use
        a ``_prepSearch`` private method.

        It now should not be used and will trigger a DeprecationWarning
        in the constructor. It's still here because old user-input code
        calls the parent's prepSearch, which is this.
        """
        warnings.warn(
            "`FuelHandler.prepSearch` is being deprecated from the framework. Please "
            "change your fuel management input to call this method directly.",
            DeprecationWarning,
        )

    def findAssembly(
        self,
        targetRing=None,
        width=(0, 0),
        param=None,
        compareTo=None,
        forceSide=None,
        exclusions=None,
        typeSpec=None,
        mandatoryLocations=None,
        zoneList=None,
        excludedLocations=None,
        minParam=None,
        minVal=None,
        maxParam=None,
        maxVal=None,
        findMany=False,
        coords=None,
        exactType=False,
        acceptFirstCandidateRing=False,
        blockLevelMax=False,
        findFromSfp=False,
        maxNumAssems=None,
        circularRingFlag=False,
    ):
        r"""
        Search reactor for assemblies with various criterion. Primarily for shuffling.

        Parameters
        ----------
        targetRing : int, optional
            The ring in which to search

        width : tuple of integers
            A (size, side) tuple where size is the number of rings on either side to also check.
            side=1: only look in higher, -1: only look lower, 0: both sides

        param : string, optional
            A block (if blockLevelMax) or assem level param name such as 'power' or 'percentBu'
            (requires compareTo).

        compareTo : float or Assembly instance
            an assembly to be compared to. Alternatively, a floating point number to compare to.
            Even more alternatively,  an (assembly,mult) or (float,mult) tuple where mult is a
            multiplier. For example, if you wanted an assembly that had a bu close to half of
            assembly bob, you'd give param='percentBu', compareTo=(bob,0.5) If you want one with a
            bu close to 0.3, you'd do param='percentBu',compareTo=0.3. Yes, if you give a (float,
            multiplier) tuple, the code will make fun of you for not doing your own math, but will
            still operate as expected.

        forceSide : bool, optional
            requires the found assembly to have either 1: higher, -1: lower, None: any param than
             compareTo

        exclusions : list, optional
            List of assemblies that will be excluded from the search

        minParam : float or list, optional
            a parameter to compare to minVal for setting lower bounds. If list, must correspond to
            parameters in minVal in order.

        maxParam : float or list, optional
            a parameter to compare to maxVal for setting upper bounds of acceptable assemblies.
            If list,
            must correspond to parameters in maxVal in order.

        minVal : float or list, optional
            a value or a (parameter, multiplier) tuple for setting lower bounds

            For instance, if minParam = 'timeToLimit' and minVal=10, only assemblies with
            timeToLimit higher than 10 will be returned.  (Of course, there is also maxParam and
            maxVal)

        maxVal : float or list, optional
            a value or a (parameter, multiplier) tuple for setting upper bounds

        mandatoryLocations : list, optional
            a list of string-representations of locations in the core for limiting the search to
            several places

            Any locations also included in `excludedLocations` will be excluded.

        excludedLocations : list, optional
            a list of string-representations of locations in the core that will be excluded from
            the search

        zoneList : list, optional
            name of a zone defined in settings.py that will be picked from. Under development

        findMany : bool, optional
            If True, will return a list of assembies that match. Don't give a param.

        typeSpec : Flags or list of Flags, optional
            only assemblies with this type list will be returned. If none, only fuel will be found.

        coords : tuple, optional
            x,y tuple in cm. the fuel handler will try to find an assembly with a center closest to
            that point

        exactType : bool, optional
            require type to be exactly equal to what's in the type list. So
            Flags.IGNITER | Flags.FUEL is not Flags.INNER | Flags.IGNITER | Flags.FUEL

        acceptFirstCandidateRing : bool, optional
            takes the first assembly found in the earliest ring (without searching all rings for a
            maxBu, for example) So if the candidate rings are 1-10 and we're looking for igniter
            fuel with a maxBurnup, we don't get the max burnup in all those rings, but rather the
            igniter with the max burnup in the ring closest to 1. If there are no igniters until
            ring 4, you will get an igniter in ring 4.

        blockLevelMax : bool, optional
            If true, the param to search for will be built as the maximum block-level param of this
            name instead of the assembly param. This avoids the need to assign assembly level params
            sometimes.
            default: false.

        findFromSfp : bool, optional
            if true, will look in the spent-fuel pool instead of in the core.

        maxNumAssems : int, optional
            The maximum number of assemblies to return. Only relevant if findMany==True

        circularRingFlag : bool, optional
            A flag to toggle on using rings that are based on distance from the center of the
            reactor

        Notes
        -----
        The call signature on this method may have gotten slightly out of hand as
        valuable capabilities were added in fuel management studies. For additional expansion,
        it may be worth reconsidering the design of these query operations ;).

        Returns
        -------
        Assembly instance or assemList of assembly instances that match criteria, or None if none
        match

        Examples
        --------
        feed = self.findAssembly(targetRing=4,
                                 width=(0,0),
                                 param='maxPercentBu',
                                 compareTo=100,
                                 typeSpec=Flags.FEED | Flags.FUEL)

        returns the feed fuel assembly in ring 4 that has a burnup closest to 100% (the highest
        burnup assembly)
        """

        def compareAssem(candidate, current):
            """Check whether the candidate assembly should replace the current ideal
            assembly.

            Given a candidate tuple (diff1, a1) and current tuple (diff2, a2), decide
            whether the candidate is better than the current ideal. This first compares
            the diff1 and diff2 values. If diff1 is sufficiently less than diff2, a1
            wins, returning True. Otherwise, False. If diff1 and diff2 are sufficiently
            close, the assembly with the lesser assemNum wins. This should result in a
            more stable comparison than on floating-point comparisons alone.
            """
            if numpy.isclose(candidate[0], current[0], rtol=1e-8, atol=1e-8):
                return candidate[1].p.assemNum < current[1].p.assemNum
            else:
                return candidate[0] < current[0]

        def getParamWithBlockLevelMax(a, paramName):
            if blockLevelMax:
                return a.getChildParamValues(paramName).max()
            return a.p[paramName]

        assemList = []  # list for storing multiple results if findMany is true.

        # process input arguments
        if targetRing is None:
            # look through the full core
            targetRing = 0
            width = (100, 0)

        if exclusions is None:
            exclusions = []

        if isinstance(minVal, list):
            # list given with multiple mins
            minVals = minVal
            minParams = minParam
        else:
            minVals = [minVal]
            minParams = [minParam]

        if isinstance(maxVal, list):
            maxVals = maxVal
            maxParams = maxParam
        else:
            # just one given. put it in a list so the below machinery can handle it.
            maxVals = [maxVal]
            maxParams = [maxParam]

        if typeSpec is None:
            # restrict motions to fuel only
            # not really necessary. take this default out if you want to move control rods, etc.
            typeSpec = Flags.FUEL

        minDiff = (1e60, None)

        # compareTo can either be a tuple, a value, or an assembly
        # if it's a tuple, it can either be an int/float and a multiplier, or an assembly and a multiplier
        # if it's not a tuple, the multiplier will be assumed to be 1.0

        mult = 1.0  # if no mult brought in, just assume 1.0
        if isinstance(compareTo, tuple):
            # tuple (assem or int/float, multiplier) brought in.
            # separate it
            compareTo, mult = compareTo

        if isinstance(compareTo, float) or isinstance(compareTo, int):
            # floating point or int.
            compVal = compareTo * mult
        elif param:
            # assume compareTo is an assembly
            compVal = getParamWithBlockLevelMax(compareTo, param) * mult

        if coords:
            # find the assembly closest to xt,yt if coords are given without considering params.
            aTarg = None
            minD = 1e10
            xt, yt = coords  # assume (x,y) tuple.
            for a in self.r.core.getAssemblies():
                x, y, _ = a.spatialLocator.getLocalCoordinates()
                d = (y - yt) ** 2 + (x - xt) ** 2
                if d < minD:
                    minD = d
                    aTarg = a
            return aTarg

        if findFromSfp:
            # hack to enable SFP searching.
            candidateRings = ["SFP"]
        else:
            # set up candidateRings based on targetRing and width. The target rings comes first b/c it is preferred.
            candidateRings = [targetRing]
            if width[1] <= 0:
                # 0 or -1 implies that the inner rings can be added.
                for inner in range(width[0]):
                    candidateRings.append(
                        targetRing - inner - 1
                    )  # +1 to get 1,2,3 instead of 0,1,2
            if width[1] >= 0:
                # if 1, add in the outer rings
                for outer in range(width[0]):
                    candidateRings.append(targetRing + outer + 1)

        # get lists of assemblies in each candidate ring. Do it in this order in case we prefer ones in the first.
        # scan through all assemblies and find the one (or more) that best fits the criteria
        for ringI, assemsInRings in enumerate(
            self._getAssembliesInRings(
                candidateRings, typeSpec, exactType, exclusions, circularRingFlag
            )
        ):
            for a in assemsInRings:
                innocent = True
                # Check that this assembly's minParam is > the minimum for each minParam
                for minIndex, minVal in enumerate(minVals):
                    minParam = minParams[minIndex]
                    if minParam:
                        # a minimum was specified. Check to see if we're ok
                        if isinstance(minVal, tuple):
                            # tuple turned in. it's a multiplier and a param
                            realMinVal = (
                                getParamWithBlockLevelMax(a, minVal[0]) * minVal[1]
                            )
                        else:
                            realMinVal = minVal

                        if getParamWithBlockLevelMax(a, minParam) < realMinVal:
                            # this assembly does not meet the minVal specifications. Skip it.
                            innocent = False
                            break  # for speed (not a big deal here)

                if not innocent:
                    continue

                # Check upper bounds, to make sure this assembly doesn't have maxParams>maxVals
                for maxIndex, maxVal in enumerate(maxVals):
                    maxParam = maxParams[maxIndex]
                    if maxParam:
                        if isinstance(maxVal, tuple):
                            # tuple turned in. it's a multiplier and a param
                            realMaxVal = (
                                getParamWithBlockLevelMax(a, maxVal[0]) * maxVal[1]
                            )
                        else:
                            realMaxVal = maxVal

                        if getParamWithBlockLevelMax(a, maxParam) > realMaxVal:
                            # this assembly has a maxParam that's higher than maxVal and therefore
                            # doesn't qualify. skip it.
                            innocent = False
                            break

                if not innocent:
                    continue

                # Check to see if this assembly is in the list of candidate locations. if not, skip it.
                if mandatoryLocations:
                    if a.getLocation() not in mandatoryLocations:
                        continue

                if excludedLocations:
                    if a.getLocation() in excludedLocations:
                        # this assembly is in the excluded location list. skip it.
                        continue

                if zoneList:
                    found = False  # guilty until proven innocent
                    for zone in zoneList:
                        if a.getLocation() in zone:
                            # great! it's in there, so we'll accept this assembly
                            found = True  # innocent
                            break
                    if not found:
                        # this assembly is not in any of the zones in the zone list. skip it.
                        continue

                # Now find the assembly with the param closest to the target val.
                if param:
                    diff = abs(getParamWithBlockLevelMax(a, param) - compVal)

                    if (
                        forceSide == 1
                        and getParamWithBlockLevelMax(a, param) > compVal
                        and compareAssem((diff, a), minDiff)
                    ):
                        # forceSide=1, so that means look in rings further out
                        minDiff = (diff, a)
                    elif (
                        forceSide == -1
                        and getParamWithBlockLevelMax(a, param) < compVal
                        and compareAssem((diff, a), minDiff)
                    ):
                        # forceSide=-1, so that means look in rings closer in from the targetRing
                        minDiff = (diff, a)
                    elif compareAssem((diff, a), minDiff):
                        # no preference of which side, just take the one with the closest param.
                        minDiff = (diff, a)
                else:
                    # no param specified. Just return one closest to the target ring
                    diff = None
                    if a.spatialLocator.getRingPos()[0] == targetRing:
                        # short circuit the search
                        if findMany:
                            assemList.append((diff, a))
                            continue
                        else:
                            return a
                    elif (
                        abs(a.spatialLocator.getRingPos()[0] - targetRing) < minDiff[0]
                    ):
                        minDiff = (
                            abs(a.spatialLocator.getRingPos()[0] - targetRing),
                            a,
                        )

                if findMany:
                    # returning many assemblies. If there's a param, we'd like it to be honored by
                    # ordering this list from smallest diff to largest diff.
                    assemList.append((diff, a))

            if ringI == 0 and acceptFirstCandidateRing and minDiff[1]:
                # an acceptable assembly was found in the targetRing (ringI==0)
                # and the user requested this to be returned. Therefore, return it without
                # scanning through the additional rings.
                return minDiff[1]

        if not minDiff[1]:
            # warning("can't find assembly in targetRing %d with close %s to %s" % (targetRing,param,compareTo),'findAssembly')
            pass

        if findMany:
            assemList.sort()  # prefer items that have params that are the closest to the value.
            # extract the assemblies.
            assemsInRings = [a for diff, a in assemList]
            if maxNumAssems:
                return assemsInRings[:maxNumAssems]
            else:
                return assemsInRings
        else:
            return minDiff[1]

    def _getAssembliesInRings(
        self,
        ringList,
        typeSpec=Flags.FUEL,
        exactType=False,
        exclusions=None,
        circularRingFlag=False,
    ):
        r"""
        find assemblies in particular rings

        Parameters
        ----------
        ringList : list
            List of integer ring numbers to find assemblies in. Optionally, a string specifiying a
            special location like the SFP (spent fuel pool)

        typeSpec : Flags or iterable of Flags, optional
            Flag types to restrict assemblies to

        exactType : bool, optional
            Match the type in typelist exactly

        exclusions : list of Assemblies, optional
            exclude these assemblies from the results

        circularRingFlag : bool
            A flag to toggle on using rings that are based on distance from the center of the reactor

        Returns
        -------
        assemblyList : list
            List of assemblies in each ring of the ringList. [[a1,a2,a3],[a4,a5,a6,a7],...]

        """
        assemblyList = [[] for _i in range(len(ringList))]  # empty lists for each ring
        if exclusions is None:
            exclusions = []
        exclusions = set(exclusions)

        if circularRingFlag:
            assemListTmp = []
            assemListTmp2 = []
            if ringList[0] == "SFP":
                # kind of a hack for now. Need the capability.
                assemblyList = self.r.core.sfp.getChildren()
            else:
                for i, ringNumber in enumerate(ringList):
                    assemListTmp = self.r.core.getAssembliesInCircularRing(
                        ringNumber, typeSpec, exactType, exclusions
                    )
                    for a in assemListTmp:
                        if a in exclusions:
                            continue
                        if not a.hasFlags(typeSpec, exact=exactType):
                            continue
                        # save only the assemblies not in the exclusions and with the proper type
                        assemListTmp2.append(a)
                    # make the list of lists of assemblies
                    assemblyList[i] = assemListTmp2

        else:

            if ringList[0] == "SFP":
                # kind of a hack for now. Need the capability.
                assemList = self.r.core.sfp.getChildren()
            else:
                assemList = self.r.core.getAssemblies()

            for a in assemList:
                if a in exclusions:
                    continue
                if not a.hasFlags(typeSpec, exact=exactType):
                    continue

                if a.getLocation() == "SFP":
                    ring = "SFP"
                else:
                    ring = a.spatialLocator.getRingPos()[0]
                if ring in ringList:
                    # keep it in the right order
                    assemblyList[ringList.index(ring)].append(a)

        return assemblyList

    def swapAssemblies(self, a1, a2):
        r"""
        Moves a whole assembly from one place to another

        Parameters
        ----------
        a1 : Assembly
            The first assembly
        a2 : Assembly
            The second assembly

        See Also
        --------
        dischargeSwap : swap assemblies where one is outside the core and the other is inside
        """
        if a1 is None or a2 is None:
            runLog.warning(
                "Cannot swap None assemblies. Check your findAssembly results. Skipping swap"
            )
            return

        runLog.extra("Swapping {} with {}.".format(a1, a2))
        # add assemblies into the moved location
        for a in [a1, a2]:
            if a not in self.moved:
                self.moved.append(a)
        oldA1Location = a1.spatialLocator
        oldA2Location = a2.spatialLocator
        a1StationaryBlocks, a2StationaryBlocks = self._transferStationaryBlocks(a1, a2)
        a1.moveTo(oldA2Location)
        a2.moveTo(oldA1Location)

        self._validateAssemblySwap(
            a1StationaryBlocks, oldA1Location, a2StationaryBlocks, oldA2Location
        )

<<<<<<< HEAD
=======

>>>>>>> edea6003
    def _validateAssemblySwap(
        self, a1StationaryBlocks, oldA1Location, a2StationaryBlocks, oldA2Location
    ):
        """
        Detect whether any blocks containing stationary components were moved
        after a swap.
        """
        for assemblyBlocks, oldLocation in [
            [a1StationaryBlocks, oldA1Location],
            [a2StationaryBlocks, oldA2Location],
        ]:
            for block in assemblyBlocks:
                if block.parent.spatialLocator != oldLocation:
                    raise ValueError(
                        """Stationary block {} has been moved. Expected to be in location {}. Was moved to {}.""".format(
                            block, oldLocation, block.parent.spatialLocator
                        )
                    )

    def _transferStationaryBlocks(self, assembly1, assembly2):
        """
        Exchange the stationary blocks (e.g. grid plate) between the moving assemblies.

        These blocks in effect are not moved at all.
        """
        # grab stationary block flags
        sBFList = self.r.core.stationaryBlockFlagsList

        # identify stationary blocks for assembly 1
        a1StationaryBlocks = [
            [block, block.spatialLocator.k]
            for block in assembly1
            if any(block.hasFlags(sbf) for sbf in sBFList)
        ]
        # identify stationary blocks for assembly 2
        a2StationaryBlocks = [
            [block, block.spatialLocator.k]
            for block in assembly2
            if any(block.hasFlags(sbf) for sbf in sBFList)
        ]

        # check for any inconsistencies in stationary blocks and ensure alignment
        if [block[1] for block in a1StationaryBlocks] != [
            block[1] for block in a2StationaryBlocks
        ]:
            raise ValueError(
                """Different number and/or locations of stationary blocks 
                 between {} (Stationary Blocks: {}) and {} (Stationary Blocks: {}).""".format(
                    assembly1, a1StationaryBlocks, assembly2, a2StationaryBlocks
                )
            )

        # swap stationary blocks
        for (assem1Block, assem1BlockIndex), (assem2Block, assem2BlockIndex) in zip(
            a1StationaryBlocks, a2StationaryBlocks
        ):
            # remove stationary blocks
            assembly1.remove(assem1Block)
            assembly2.remove(assem2Block)
            # insert stationary blocks
            assembly1.insert(assem1BlockIndex, assem2Block)
            assembly2.insert(assem2BlockIndex, assem1Block)

        return [item[0] for item in a1StationaryBlocks], [
            item[0] for item in a2StationaryBlocks
        ]

    def dischargeSwap(self, incoming, outgoing):
        r"""
        Removes one assembly from the core and replace it with another assembly.

        See Also
        --------
        swapAssemblies : swaps assemblies that are already in the core
        """
        runLog.debug("Discharge swapping {} for {}.".format(incoming, outgoing))
        if incoming is None or outgoing is None:
            runLog.warning(
                "Cannot discharge swap None assemblies. Check your findAssembly calls. Skipping"
            )
            return

        # add assemblies into the moved location
        # keep it unique so we don't get artificially inflated numMoves
        for a in [incoming, outgoing]:
            if a not in self.moved:
                self.moved.append(a)

        self._transferStationaryBlocks(incoming, outgoing)

        # replace the goingOut guy.
        loc = outgoing.spatialLocator
        # say it happened at the end of the previous cycle by sending cycle-1
        # to removeAssembly, which will look up EOC of last cycle,
        # which, coincidentally is the same time we're at right now at BOC.
        self.r.core.removeAssembly(outgoing)

        # adjust the assembly multiplicity so that it doesnt forget how many it really
        # represents. This allows us to discharge an assembly from any location in
        # fractional-core models where the central location may only be one assembly,
        # whereas other locations are more, and keep proper track of things. In the
        # future, this mechanism may be used to handle symmetry in general.
        outgoing.p.multiplicity = len(loc.getSymmetricEquivalents()) + 1

        if incoming in self.r.core.sfp.getChildren():
            # pull it out of the sfp if it's in there.
            runLog.extra("removing {0} from the sfp".format(incoming))
            self.r.core.sfp.remove(incoming)

        incoming.p.multiplicity = 1
        self.r.core.add(incoming, loc)

    def swapCascade(self, assemList):
        """
        Perform swaps on a list of assemblies.

        Notes
        -----
        [goingOut,inter1,inter2,goingIn]  will go to
        [inter1, inter2, goingIn, goingOut] in terms of positions
        or, in ASCII art::

             >---------------v
             |               |
            [A  <- B <- C <- D]

        """
        # first check for duplicates
        for assem in assemList:
            if assemList.count(assem) != 1:
                runLog.extra("Warning: %s is in the cascade more than once!" % assem)

        # now swap.
        levels = len(assemList)
        for level in range(levels - 1):
            if not assemList[level + 1]:
                # If None in the cascade, just skip it. this will lead to slightly unintended shuffling if
                # the user wasn't careful enough. Their problem.
                runLog.extra(
                    "Skipping level %d in the cascade because it is none" % (level + 1)
                )
                continue
            self.swapAssemblies(assemList[0], assemList[level + 1])

    def repeatShufflePattern(self, explicitRepeatShuffles):
        r"""
        Repeats the fuel management from a previous ARMI run

        Parameters
        ----------
        explicitRepeatShuffles : str
            The file name that contains the shuffling history from a previous run

        Returns
        -------
        moved : list
            list of assemblies that moved this cycle

        Notes
        -----
        typically the explicitRepeatShuffles will be "caseName"+"-SHUFFLES.txt"

        See Also
        --------
        doRepeatShuffle : Performs moves as processed by this method
        processMoveList : Converts a stored list of moves into a functional list of assemblies to swap
        makeShuffleReport : Creates the file that is processed here
        """

        # read moves file
        moves = self.readMoves(explicitRepeatShuffles)
        # get the correct cycle number
        # +1 since cycles starts on 0 and looking for the end of 1st cycle shuffle
        cycle = self.r.p.cycle + 1

        # setup the load and loop chains to be run per cycle
        moveList = moves[cycle]
        (
            loadChains,
            loopChains,
            enriches,
            loadChargeTypes,
            loadNames,
            _alreadyDone,
        ) = self.processMoveList(moveList)

        # Now have the move locations
        moved = self.doRepeatShuffle(
            loadChains, loopChains, enriches, loadChargeTypes, loadNames
        )

        return moved

    @staticmethod
    def readMoves(fname):
        r"""
        reads a shuffle output file and sets up the moves dictionary

        Parameters
        ----------
        fname : str
            The shuffles file to read

        Returns
        -------
        moves : dict
            A dictionary of all the moves. Keys are the cycle number. Values are a list
            of tuples, one tuple for each individual move that happened in the cycle.
            The items in the tuple are (oldLoc, newLoc, enrichList, assemType).
            Where oldLoc and newLoc are str representations of the locations and
            enrichList is a list of mass enrichments from bottom to top.

        See Also
        --------
        repeatShufflePattern : reads this file and repeats the shuffling
        outage : creates the moveList in the first place.
        makeShuffleReport : writes the file that is read here.

        """
        try:
            f = open(fname)
        except:
            raise RuntimeError(
                "Could not find/open repeat shuffle file {} in working directory {}"
                "".format(fname, os.getcwd())
            )

        moves = {}
        numMoves = 0
        for line in f:
            if "ycle" in line:
                # Used to say "Cycle 1 at 0.0 years". Now says: "Before cycle 1 at 0.0 years" to be more specific.
                # This RE allows backwards compatibility.
                # Later, we removed the at x years
                m = re.search(r"ycle (\d+)", line)
                cycle = int(m.group(1))
                moves[cycle] = []
            elif "assembly" in line:
                # this is the new load style where an actual assembly type is written to the shuffle logic
                # due to legacy reasons, the assembly type will be put into group 4
                pat = r"([A-Za-z0-9!\-]+) moved to ([A-Za-z0-9!\-]+) with assembly type ([A-Za-z0-9!\s]+)\s*(ANAME=\S+)?\s*with enrich list: (.+)"
                m = re.search(pat, line)
                if not m:
                    raise InputError(
                        'Failed to parse line "{0}" in shuffle file'.format(line)
                    )
                oldLoc = m.group(1)
                newLoc = m.group(2)
                assemType = m.group(
                    3
                ).strip()  # take off any possible trailing whitespace
                movingAssemName = m.group(
                    4
                )  # will be None for legacy shuffleLogic files. (pre 2013-08)
                if movingAssemName:
                    movingAssemName = movingAssemName.split("=")[
                        1
                    ]  # extract the actual assembly name.
                enrichList = [float(i) for i in m.group(5).split()]
                moves[cycle].append(
                    (oldLoc, newLoc, enrichList, assemType, movingAssemName)
                )
                numMoves += 1
            elif "moved" in line:
                # very old shuffleLogic file.
                runLog.warning(
                    "Using old *.SHUFFLES.txt loading file",
                    single=True,
                    label="Using old shuffles file",
                )
                m = re.search(
                    "([A-Za-z0-9!]+) moved to ([A-Za-z0-9!]+) with enrich list: (.+)",
                    line,
                )
                if not m:
                    raise InputError(
                        'Failed to parse line "{0}" in shuffle file'.format(line)
                    )
                oldLoc = m.group(1)
                newLoc = m.group(2)
                enrichList = [float(i) for i in m.group(3).split()]
                # old loading style, just assume that there is a booster as our surrogate
                moves[cycle].append((oldLoc, newLoc, enrichList, None))
                numMoves += 1

        f.close()

        runLog.info(
            "Read {0} moves over {1} cycles".format(numMoves, len(moves.keys()))
        )
        return moves

    def trackChain(self, moveList, startingAt, alreadyDone=None):
        r"""
        builds a chain of locations based on starting location

        Notes
        -----
        Takes a moveList and extracts chains. Remembers all it touches.
        If A moved to B, C moved to D, and B moved to C, this returns
        A, B, C ,D.

        Used in some monte carlo physics writers and in repeatShufflePattern

        Parameters
        ----------
        moveList : list
            a list of (fromLoc,toLoc,enrichList,assemType,assemName) tuples that occurred at a single outage.

        startingAt : str
            A location label where the chain would start. This is important because the discharge
            moves are built when the SFP is found in a move. This method must find all
            assemblies in the chain leading up to this particular discharge.

        alreadyDone : list
            A list of locations that have already been tracked.

        Returns
        -------
        chain : list
            The chain as a location list in order
        enrich : list
            The axial enrichment distribution of the load assembly.
        loadName : str
            The assembly name of the load assembly

        See Also
        --------
        repeatShufflePattern
        mcnpInterface.getMoveCards
        processMoveList

        """
        if alreadyDone is None:
            alreadyDone = []

        enrich = None  # in case this is a load chain, prep for getting enrich.
        loadName = None
        assemType = (
            None  # in case this is a load chain, prep for getting an assembly type
        )

        for fromLoc, toLoc, _enrichList, _assemblyType, _assemName in moveList:
            if "SFP" in toLoc and "LoadQueue" in fromLoc:
                # skip dummy moves
                continue
            elif (fromLoc, toLoc) in alreadyDone:
                # skip this pair
                continue

            elif startingAt in fromLoc:
                # looking for chain involving toLoc
                # back-track the chain of moves
                chain = [fromLoc]
                safeCount = 0  # to break out of crazy loops.
                complete = False
                while (
                    chain[-1] not in ["LoadQueue", "ExCore", "SFP"]
                    and not complete
                    and safeCount < 100
                ):
                    # look for something going to where the previous one is from
                    lookingFor = chain[-1]
                    for (
                        cFromLoc,
                        cToLoc,
                        cEnrichList,
                        cAssemblyType,
                        cAssemName,
                    ) in moveList:
                        if cToLoc == lookingFor:
                            chain.append(cFromLoc)
                            if cFromLoc in ["LoadQueue", "ExCore", "SFP"]:
                                # charge-discharge loop complete.
                                enrich = cEnrichList
                                loadName = cAssemName
                                assemType = cAssemblyType
                                # break from here or else we might get the next LoadQueue's enrich.
                                break

                    if chain[-1] == startingAt:
                        # non-charging loop complete
                        complete = True

                    safeCount += 1

                if not safeCount < 100:
                    raise RuntimeError(
                        "Chain tracking got too long. Check moves.\n{0}".format(chain)
                    )

                # delete the last item, it's loadqueue location or the startingFrom
                # location.
                chain.pop()

                # chain tracked. Can jump out of loop early.
                return chain, enrich, assemType, loadName

        # if we get here, the startingAt location was not found.
        runLog.warning("No chain found starting at {0}".format(startingAt))
        return [], enrich, assemType, loadName

    def processMoveList(self, moveList):
        """
        Processes a move list and extracts fuel management loops and charges.

        Parameters
        ----------
        moveList : list
            A list of information about fuel management from a previous case. Each entry represents a
            move and includes the following items as a tuple:

            fromLoc
                the label of where the assembly was before the move
            toLoc
                the label of where the assembly was after the move
            enrichList
                a list of block enrichments for the assembly
            assemType
                the type of assembly that this is
            movingAssemName
                the name of the assembly that is moving from to

        Returns
        -------
        loadChains : list
            list of lists of location labels for each load chain (with charge/discharge). These DO NOT include
            special location labels like LoadQueue or SFP
        loopChains : list
            list of lists of location labels for each loop chain (no charge/discharge)
        enriches : list
            The block enrichment distribution of each load assembly
        loadChargeTypes :list
            The types of assemblies that get charged.
        loadNames : list
            The assembly names of assemblies that get brought into the core from the SFP (useful for pulling out
            of SFP for round 2, etc.). Will be None for anything else.
        alreadyDone : list
            All the locations that were read.

        Notes
        -----
        Used in the some Monte Carlo interfaces to convert ARMI moves to their format moves. Also used in
        repeat shuffling.

        See Also
        --------
        makeShuffleReport : writes the file that is being processed
        repeatShufflePattern : uses this to repeat shuffles

        """
        alreadyDone = []
        loadChains = []  # moves that have discharges
        loadChargeTypes = (
            []
        )  # the assembly types (strings) that should be used in a load chain.
        loopChains = []  # moves that don't have discharges
        enriches = []  # enrichments of each loadChain
        loadNames = []  # assembly name of each load assembly (to read from SFP)

        # first handle all charge/discharge chains by looking for things going to SFP
        for fromLoc, toLoc, _enrichList, _assemType, _movingAssemName in moveList:
            if toLoc in ["SFP", "ExCore"] and "LoadQueue" in fromLoc:
                # skip dummy moves
                continue

            elif "SFP" in toLoc or "ExCore" in toLoc:
                # discharge. Track chain.
                chain, enrichList, assemType, loadAssemName = self.trackChain(
                    moveList, startingAt=fromLoc
                )
                runLog.extra(
                    "Load Chain with load assem {0}: {1}".format(assemType, chain)
                )
                loadChains.append(chain)
                enriches.append(enrichList)
                loadChargeTypes.append(assemType)
                loadNames.append(loadAssemName)
                # track all the locations we saw already so we
                # don't use them in the loop moves.
                alreadyDone.extend(chain)

        # go through again, looking for stuff that isn't in chains.
        # put them in loop type 3 moves (arbitrary order)
        for fromLoc, toLoc, _enrichList, assemType, _movingAssemName in moveList:
            if toLoc in ["SFP", "ExCore"] or fromLoc in ["LoadQueue", "SFP", "ExCore"]:
                # skip loads/discharges; they're already done.
                continue
            elif fromLoc in alreadyDone:
                # skip repeats
                continue
            else:
                # normal move
                chain, _enrichList, _assemType, _loadAssemName = self.trackChain(
                    moveList, startingAt=fromLoc
                )
                loopChains.append(chain)
                alreadyDone.extend(chain)

                runLog.extra("Loop Chain: {0}".format(chain))

        return loadChains, loopChains, enriches, loadChargeTypes, loadNames, alreadyDone

    def doRepeatShuffle(
        self, loadChains, loopChains, enriches, loadChargeTypes, loadNames
    ):
        r"""
        Actually does the fuel movements required to repeat a shuffle order

        Parameters
        ----------
        loadChains : list
            list of lists of location labels for each load chain (with charge/discharge)
        loopChains : list
            list of lists of location labels for each loop chain (no charge/discharge)
        enriches : list
            The block enrichment distribution of each load assembly
        loadChargeTypes :list
            The types of assemblies that get charged.
        loadNames : list
            The assembly names of assemblies that get brought into the core (useful for pulling out
            of SFP for round 2, etc.)

        See Also
        --------
        repeatShufflePattern : coordinates the moves for this cycle
        processMoveList : builds the input lists

        Notes
        -----
        This is a helper function for repeatShufflePattern
        """
        moved = []

        # shuffle all of the load chain assemblies (These include discharges to SFP
        # and loads from Loadqueue)

        # build a lookup table of locations throughout the current core and cache it.
        locContents = self.r.core.makeLocationLookup(assemblyLevel=True)

        # perform load swaps (with charge/discharge)
        for assemblyChain, enrichList, assemblyType, assemblyName in zip(
            loadChains, enriches, loadChargeTypes, loadNames
        ):
            # convert the labels into actual assemblies to be swapped
            assemblyList = self.r.core.getLocationContents(
                assemblyChain, assemblyLevel=True, locContents=locContents
            )

            moved.extend(assemblyList)

            # go through and swap the assemblies knowing that there is a discharge (first one)
            # and a new assembly brought it (last one)
            for i in range(0, -(len(assemblyList) - 1), -1):
                self.swapAssemblies(assemblyList[i], assemblyList[i - 1])

            # Now, everything has been set except the first assembly in the list, which must now be
            # replaced with a fresh assembly... but which one? The assemblyType string
            # tells us.
            # Sometimes enrichment is set on-the-fly by branch searches, so we must
            # not only use the proper assembly type but also adjust the enrichment.
            if assemblyName:
                # get this assembly from the SFP
                loadAssembly = self.r.core.sfp.getAssembly(assemblyName)
                if not loadAssembly:
                    runLog.error(
                        "the required assembly {0} is not found in the SFP. It contains: {1}"
                        "".format(assemblyName, self.r.core.sfp.getChildren())
                    )
                    raise RuntimeError(
                        "the required assembly {0} is not found in the SFP.".format(
                            loadAssembly
                        )
                    )
            else:
                # create a new assembly from the BOL assem templates and adjust the enrichment
                loadAssembly = self.r.core.createAssemblyOfType(
                    enrichList=enrichList, assemType=assemblyType
                )

            # replace the goingOut guy (for continual feed cases)
            runLog.debug(
                "Calling discharge swap with {} and {}".format(
                    loadAssembly, assemblyList[0]
                )
            )
            self.dischargeSwap(loadAssembly, assemblyList[0])
            moved.append(loadAssembly)

        # shuffle all of the loop chain assemblies (no charge/discharge)

        for assemblyChain in loopChains:
            # convert the labels into actual assemblies to be swapped
            assemblyList = self.r.core.getLocationContents(
                assemblyChain, assemblyLevel=True, locContents=locContents
            )

            for a in assemblyList:
                moved.append(a)

            # go through and swap the assemblies knowing that there is a discharge (first one)
            # and a new assembly brought it (last one)
            # for i in range(0,-(len(assemblyList)-1),-1):
            for i in range(0, -(len(assemblyList) - 1), -1):
                self.swapAssemblies(assemblyList[i], assemblyList[i + 1])

        return moved

    def buildEqRingSchedule(self, ringSchedule):
        r"""
        Expands simple ringSchedule input into full-on location schedule

        Parameters
        ----------
        ringSchedule, r, cs

        Returns
        -------
        locationSchedule : list

        """

        def squaredDistanceFromOrigin(a):
            origin = numpy.array([0.0, 0.0, 0.0])
            p = numpy.array(a.spatialLocator.getLocalCoordinates())
            return ((p - origin) ** 2).sum()

        def assemAngle(a):
            x, y, _ = a.spatialLocator.getLocalCoordinates()
            return math.atan2(y, x)

        locationSchedule = []
        # start by expanding the user-input eqRingSchedule list into a list containing
        # all the rings as it goes.
        ringList = self.buildEqRingScheduleHelper(ringSchedule)

        # now build the locationSchedule ring by ring using this ringSchedule.
        lastRing = 0
        for ring in ringList:
            assemsInRing = self.r.core.getAssembliesInRing(ring, typeSpec=Flags.FUEL)
            if self.cs["circularRingOrder"] == "angle":
                sorter = lambda a: assemAngle(a)
            elif self.cs["circularRingOrder"] == "distanceSmart":
                if lastRing == ring + 1:
                    # converging. Put things on the outside first.
                    sorter = lambda a: -squaredDistanceFromOrigin(a)
                else:
                    # diverging. Put things on the inside first.
                    sorter = lambda a: squaredDistanceFromOrigin(a)
            else:
                # purely based on distance. Can mix things up in convergent-divergent cases. Prefer distanceSmart
                sorter = lambda a: squaredDistanceFromOrigin(a)
            assemsInRing = sorted(assemsInRing, key=sorter)
            for a in assemsInRing:
                locationSchedule.append(a.getLocation())
            lastRing = ring
        return locationSchedule

    def buildEqRingScheduleHelper(self, ringSchedule):
        r"""
        turns ringScheduler into explicit list of rings

        Pulled out of buildEqRingSchedule for testing.

        Parameters
        ----------
        ringSchedule : list
            List of ring bounds that is required to be an even number of entries.  These
            entries then are used in a from - to approach to add the rings.  The from ring will
            always be included.

        Returns
        -------
        ringList : list
            List of all rings in the order they should be shuffled.

        Examples
        --------
        >>> buildEqRingScheduleHelper([1,5])
        [1,2,3,4,5]

        >>> buildEqRingScheduleHelper([1,5,9,6])
        [1,2,3,4,5,9,8,7,6]

        >>> buildEqRingScheduleHelper([9,5,3,4,1,2])
        [9,8,7,6,5,3,4,1,2]

        >>> buildEqRingScheduleHelper([2,5,1,1])
        [2,3,4,5,1]

        """
        if len(ringSchedule) % 2 != 0:
            runLog.error("Ring schedule: {}".format(ringSchedule))
            raise RuntimeError("Ring schedule does not have an even number of entries.")

        ringList = []
        for i in range(0, len(ringSchedule), 2):
            fromRing = ringSchedule[i]
            toRing = ringSchedule[i + 1]
            numRings = abs(toRing - fromRing) + 1

            ringList.extend(
                [int(j) for j in numpy.linspace(fromRing, toRing, numRings)]
            )

        # eliminate doubles (but allow a ring to show up multiple times)
        newList = []
        lastRing = None
        for ring in ringList:
            if ring != lastRing:
                newList.append(ring)
            if self.r.core and ring > self.r.core.getNumRings():
                # error checking.
                runLog.warning(
                    "Ring {0} in eqRingSchedule larger than largest ring in reactor {1}. "
                    "Adjust shuffling.".format(ring, self.r.core.getNumRings()),
                    single=True,
                    label="too many rings",
                )
            lastRing = ring
        ringList = newList

        return ringList

    def workerOperate(self, cmd):
        """Handle a mpi command on the worker nodes."""
        pass

    def _prepShuffleMap(self):
        """Prepare a table of current locations for plotting shuffle maneuvers."""
        self.oldLocations = {}
        for a in self.r.core.getAssemblies():
            self.oldLocations[a.getName()] = a.spatialLocator.getGlobalCoordinates()

    def makeShuffleArrows(self):
        """
        Build data for plotting all the previous shuffles as arrows.

        Returns
        -------
        arrows : list
            Values are (currentCoords, oldCoords) tuples

        """
        arrows = []
        runLog.extra("Building list of shuffle arrows.")
        for a in self.r.core.getAssemblies():
            currentCoords = a.spatialLocator.getGlobalCoordinates()
            oldCoords = self.oldLocations.get(a.getName(), None)
            if oldCoords is None:
                oldCoords = numpy.array((-50, -50, 0))
            elif any(currentCoords != oldCoords):
                arrows.append((oldCoords, currentCoords))
        return arrows<|MERGE_RESOLUTION|>--- conflicted
+++ resolved
@@ -932,10 +932,7 @@
             a1StationaryBlocks, oldA1Location, a2StationaryBlocks, oldA2Location
         )
 
-<<<<<<< HEAD
-=======
-
->>>>>>> edea6003
+
     def _validateAssemblySwap(
         self, a1StationaryBlocks, oldA1Location, a2StationaryBlocks, oldA2Location
     ):
