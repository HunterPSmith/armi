--- conflicted
+++ resolved
@@ -100,13 +100,8 @@
         Also performs any additional functionality before shuffling.
         """
         self.prepCore()
-<<<<<<< HEAD
-        self.prepShuffleMap()
-
-=======
         self._prepShuffleMap()
         self.r.core.locateAllAssemblies()
->>>>>>> 884aadf8
 
     def outage(self, factor=1.0):
         r"""
@@ -715,253 +710,6 @@
 
         return assemblyList
 
-<<<<<<< HEAD
-
-    def buildRingSchedule(
-        self,
-        chargeRing=None,
-        dischargeRing=None,
-        jumpRingFrom=None,
-        jumpRingTo=None,
-        coarseFactor=0.0,
-    ):
-        r"""
-        Build a ring schedule for shuffling.
-
-        Notes
-        -----
-        General enough to do convergent, divergent, or any combo, plus jumprings.
-
-        The center of the core is ring 1, based on the DIF3D numbering scheme.
-
-        Jump ring behavior can be generalized by first building a base ring list
-        where assemblies get charged to H and discharge from A::
-
-            [A,B,C,D,E,F,G,H]
-
-
-        If a jump should be placed where it jumps from ring G to C, reversed back to F, and then discharges from A,
-        we simply reverse the sublist [C,D,E,F], leaving us with::
-
-            [A,B,F,E,D,C,G,H]
-
-
-        A less-complex, more standard convergent-divergent scheme is a subcase of this, where the
-        sublist [A,B,C,D,E] or so is reversed, leaving::
-
-            [E,D,C,B,A,F,G,H]
-
-
-        So the task of this function is simply to determine what subsection, if any, to reverse of
-        the baselist.
-
-        Parameters
-        ----------
-        chargeRing : int, optional
-            The peripheral ring into which an assembly enters the core. Default is outermost ring.
-
-        dischargeRing : int, optional
-            The last ring an assembly sits in before discharging. Default is jumpRing-1
-
-        jumpRingFrom : int
-            The last ring an assembly sits in before jumping to the center
-
-        jumpRingTo : int, optional
-            The inner ring into which a jumping assembly jumps. Default is 1.
-
-        coarseFactor : float, optional
-            A number between 0 and 1 where 0 hits all rings and 1 only hits the outer, rJ, center, and rD rings.
-            This allows coarse shuffling, with large jumps. Default: 0
-
-        Returns
-        -------
-        ringSchedule : list
-            A list of rings in order from discharge to charge.
-
-        ringWidths : list
-            A list of integers corresponding to the ringSchedule determining the widths of each ring area
-
-        Examples
-        -------
-        >>> f.buildRingSchedule(17,1,jumpRingFrom=14)
-        ([13, 12, 11, 10, 9, 8, 7, 6, 5, 4, 3, 2, 1, 14, 15, 16, 17],
-        [0, 0, 0, 0, 0, 0, 0, 0, 0, 0, 0, 0, 0, 0, 0, 0, 0])
-
-        See Also
-        --------
-        findAssembly
-
-        """
-        maxRingInCore = self.r.core.getNumRings()
-        if dischargeRing > maxRingInCore:
-            runLog.warning(
-                f"Discharge ring {dischargeRing} is outside the core (max {maxRingInCore}). "
-                "Changing it to be the max ring"
-            )
-            dischargeRing = maxRingInCore
-        if chargeRing > maxRingInCore:
-            runLog.warning(
-                f"Charge ring {chargeRing} is outside the core (max {maxRingInCore}). "
-                "Changing it to be the max ring."
-            )
-            chargeRing = maxRingInCore
-
-        # process arguments
-        if dischargeRing is None:
-            # No discharge ring given, so we default to converging from outside to inside
-            # and therefore discharging from the center
-            dischargeRing = 1
-        if chargeRing is None:
-            # Charge ring not specified. Since we default to convergent shuffling, we
-            # must insert the fuel at the periphery.
-            chargeRing = maxRingInCore
-        if jumpRingFrom is not None and not (1 < jumpRingFrom < maxRingInCore):
-            raise ValueError(f"JumpRingFrom {jumpRingFrom} is not in the core.")
-        if jumpRingTo is not None and not (1 <= jumpRingTo < maxRingInCore):
-            raise ValueError(f"JumpRingTo {jumpRingTo} is not in the core.")
-
-        if chargeRing > dischargeRing and jumpRingTo is None:
-            # a convergent shuffle with no jumping. By setting
-            # jumpRingTo to be 1, no jumping will be activated
-            # in the later logic.
-            jumpRingTo = 1
-        elif jumpRingTo is None:
-            # divergent case. Disable jumping by putting jumpring
-            # at periphery.
-            if self.r:
-                jumpRingTo = maxRingInCore
-            else:
-                jumpRingTo = 18
-
-        if (
-            chargeRing > dischargeRing
-            and jumpRingFrom is not None
-            and jumpRingFrom < jumpRingTo
-        ):
-            raise RuntimeError("Cannot have outward jumps in convergent cases.")
-        if (
-            chargeRing < dischargeRing
-            and jumpRingFrom is not None
-            and jumpRingFrom > jumpRingTo
-        ):
-            raise RuntimeError("Cannot have inward jumps in divergent cases.")
-
-        # step 1: build the base rings
-        numSteps = int((abs(dischargeRing - chargeRing) + 1) * (1.0 - coarseFactor))
-        if numSteps < 2:
-            # don't let it be smaller than 2 because linspace(1,5,1)= [1], linspace(1,5,2)= [1,5]
-            numSteps = 2
-        baseRings = [
-            int(ring) for ring in numpy.linspace(dischargeRing, chargeRing, numSteps)
-        ]
-        # eliminate duplicates.
-        newBaseRings = []
-        for br in baseRings:
-            if br not in newBaseRings:
-                newBaseRings.append(br)
-        baseRings = newBaseRings
-        # baseRings = list(set(baseRings)) # eliminate duplicates. but ruins order.
-        # build widths
-        widths = []
-        for i, ring in enumerate(baseRings[:-1]):
-            # 0 is the most restrictive, meaning don't even look in other rings.
-            widths.append(abs(baseRings[i + 1] - ring) - 1)
-        widths.append(0)  # add the last ring with width 0.
-
-        # step 2: locate which rings should be reversed to give the jump-ring effect.
-        if jumpRingFrom is not None:
-            _closestRingFrom, jumpRingFromIndex = findClosest(
-                baseRings, jumpRingFrom, indx=True
-            )
-            _closestRingTo, jumpRingToIndex = findClosest(
-                baseRings, jumpRingTo, indx=True
-            )
-        else:
-            jumpRingToIndex = 0
-
-        # step 3: build the final ring list, potentially with a reversed section
-        newBaseRings = []
-        newWidths = []
-        # add in the non-reversed section before the reversed section
-
-        if jumpRingFrom is not None:
-            newBaseRings.extend(baseRings[:jumpRingToIndex])
-            newWidths.extend(widths[:jumpRingToIndex])
-            # add in reversed section that is jumped
-            newBaseRings.extend(reversed(baseRings[jumpRingToIndex:jumpRingFromIndex]))
-            newWidths.extend(reversed(widths[jumpRingToIndex:jumpRingFromIndex]))
-            # add the rest.
-            newBaseRings.extend(baseRings[jumpRingFromIndex:])
-            newWidths.extend(widths[jumpRingFromIndex:])
-        else:
-            # no jump section. Just fill in the rest.
-            newBaseRings.extend(baseRings[jumpRingToIndex:])
-            newWidths.extend(widths[jumpRingToIndex:])
-
-        return newBaseRings, newWidths
-
-    def buildConvergentRingSchedule(
-        self, dischargeRing=1, chargeRing=None, coarseFactor=0.0
-    ):
-        r"""
-        Builds a ring schedule for convergent shuffling from chargeRing to dischargeRing
-
-        Parameters
-        ----------
-        dischargeRing : int, optional
-            The last ring an assembly sits in before discharging. If no discharge, this is the one that
-            gets placed where the charge happens. Default: Innermost ring
-
-        chargeRing : int, optional
-            The peripheral ring into which an assembly enters the core. Default is outermost ring.
-
-        coarseFactor : float, optional
-            A number between 0 and 1 where 0 hits all rings and 1 only hits the outer, rJ, center, and rD rings.
-            This allows coarse shuffling, with large jumps. Default: 0
-
-        Returns
-        -------
-        convergent : list
-            A list of rings in order from discharge to charge.
-
-        conWidths : list
-            A list of integers corresponding to the ringSchedule determining the widths of each ring area
-
-        Examples
-        -------
-
-        See Also
-        --------
-        findAssembly
-
-        """
-        # process arguments
-        if chargeRing is None:
-            chargeRing = self.r.core.getNumRings()
-
-        # step 1: build the convergent rings
-        numSteps = int((chargeRing - dischargeRing + 1) * (1.0 - coarseFactor))
-        if numSteps < 2:
-            # don't let it be smaller than 2 because linspace(1,5,1)= [1], linspace(1,5,2)= [1,5]
-            numSteps = 2
-        convergent = [
-            int(ring) for ring in numpy.linspace(dischargeRing, chargeRing, numSteps)
-        ]
-
-        # step 2. eliminate duplicates
-        convergent = sorted(list(set(convergent)))
-
-        # step 3. compute widths
-        conWidths = []
-        for i, ring in enumerate(convergent[:-1]):
-            conWidths.append(convergent[i + 1] - ring)
-        conWidths.append(1)
-
-        # step 4. assemble and return
-        return convergent, conWidths
-
-=======
->>>>>>> 884aadf8
     def swapAssemblies(self, a1, a2):
         r"""
         Moves a whole assembly from one place to another
@@ -998,36 +746,11 @@
             a1StationaryBlocks, oldA1Location, a2StationaryBlocks, oldA2Location
         )
 
-<<<<<<< HEAD
-
-
-    def _validateAssemblySwap(
-        self, a1StationaryBlocks, oldA1Location, a2StationaryBlocks, oldA2Location
-    ):
-        """
-        Detect whether any blocks containing stationary components were moved
-        after a swap.
-        """
-        for assemblyBlocks, oldLocation in [
-            [a1StationaryBlocks, oldA1Location],
-            [a2StationaryBlocks, oldA2Location],
-        ]:
-            for block in assemblyBlocks:
-                if block.parent.spatialLocator != oldLocation:
-                    raise ValueError(
-                        """Stationary block {} has been moved. Expected to be in location {}. Was moved to {}.""".format(
-                            block, oldLocation, block.parent.spatialLocator
-                        )
-                    )
-
-
     def rotateAssembly(self, assembly, rotNum):
         assembly.rotatePins(rotNum)
         if assembly not in self.moved:
             self.moved.append(assembly)
 
-=======
->>>>>>> 884aadf8
     def _validateAssemblySwap(
         self, a1StationaryBlocks, oldA1Location, a2StationaryBlocks, oldA2Location
     ):
@@ -1189,9 +912,6 @@
                 elif assemList[0].getLocation() == "SFP":
                     self.dischargeSwap(assemList[0], assemList[level + 1])
                 else:
-<<<<<<< HEAD
-                    self.swapAssemblies(assemList[0], assemList[level + 1])
-=======
                     # diverging. Put things on the inside first.
                     sorter = lambda a: squaredDistanceFromOrigin(a)
             else:
@@ -1278,7 +998,6 @@
         self.oldLocations = {}
         for a in self.r.core.getAssemblies():
             self.oldLocations[a.getName()] = a.spatialLocator.getGlobalCoordinates()
->>>>>>> 884aadf8
 
     def makeShuffleArrows(self):
         r"""
