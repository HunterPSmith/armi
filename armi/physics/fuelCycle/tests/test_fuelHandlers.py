# Copyright 2019 TerraPower, LLC
#
# Licensed under the Apache License, Version 2.0 (the "License");
# you may not use this file except in compliance with the License.
# You may obtain a copy of the License at
#
#     http://www.apache.org/licenses/LICENSE-2.0
#
# Unless required by applicable law or agreed to in writing, software
# distributed under the License is distributed on an "AS IS" BASIS,
# WITHOUT WARRANTIES OR CONDITIONS OF ANY KIND, either express or implied.
# See the License for the specific language governing permissions and
# limitations under the License.
"""
Tests some capabilities of the fuel handling machine.

This test is high enough level that it requires input files to be present. The ones to use
are called armiRun.yaml which is located in armi.tests
"""
# pylint: disable=missing-function-docstring,missing-class-docstring,abstract-method,protected-access
import collections
import copy
import os
import unittest

import numpy as np

from armi.physics.fuelCycle import fuelHandlers, settings
from armi.reactor import assemblies, blocks, components, grids
from armi.reactor.flags import Flags
from armi.reactor.tests import test_reactors
from armi.settings import caseSettings
from armi.tests import ArmiTestHelper, TEST_ROOT
from armi.utils import directoryChangers


class TestFuelHandler(ArmiTestHelper):
    @classmethod
    def setUpClass(cls):
        # prepare the input files. This is important so the unit tests run from wherever
        # they need to run from.
        cls.directoryChanger = directoryChangers.DirectoryChanger(
            TEST_ROOT, dumpOnException=False
        )
        cls.directoryChanger.open()

    @classmethod
    def tearDownClass(cls):
        cls.directoryChanger.close()

    def setUp(self):
        r"""
        Build a dummy reactor without using input files. There are some igniters and feeds
        but none of these have any number densities.
        """
        self.o, self.r = test_reactors.loadTestReactor(
            self.directoryChanger.destination,
            customSettings={"nCycles": 3, "trackAssems": True},
        )

        blockList = self.r.core.getBlocks()
        for bi, b in enumerate(blockList):
            b.p.flux = 5e10
            if b.isFuel():
                b.p.percentBu = 30.0 * bi / len(blockList)
        self.nfeed = len(self.r.core.getAssemblies(Flags.FEED))
        self.nigniter = len(self.r.core.getAssemblies(Flags.IGNITER))
        self.nSfp = len(self.r.core.sfp)

        # generate a reactor with assemblies
        # generate components with materials
        nPins = 271

        fuelDims = {"Tinput": 273.0, "Thot": 273.0, "od": 1.0, "id": 0.0, "mult": nPins}
        fuel = components.Circle("fuel", "UZr", **fuelDims)

        cladDims = {"Tinput": 273.0, "Thot": 273.0, "od": 1.1, "id": 1.0, "mult": nPins}
        clad = components.Circle("clad", "HT9", **cladDims)

        interDims = {
            "Tinput": 273.0,
            "Thot": 273.0,
            "op": 16.8,
            "ip": 16.0,
            "mult": 1.0,
        }
        interSodium = components.Hexagon("interCoolant", "Sodium", **interDims)

        # generate a block
        self.block = blocks.HexBlock("TestHexBlock")
        self.block.setType("fuel")
        self.block.setHeight(10.0)
        self.block.add(fuel)
        self.block.add(clad)
        self.block.add(interSodium)

        # generate an assembly
        self.assembly = assemblies.HexAssembly("TestAssemblyType")
        self.assembly.spatialGrid = grids.axialUnitGrid(1)
        for _ in range(1):
            self.assembly.add(copy.deepcopy(self.block))

        # copy the assembly to make a list of assemblies and have a reference assembly
        self.aList = []
        for _ in range(6):
            self.aList.append(copy.deepcopy(self.assembly))

        self.refAssembly = copy.deepcopy(self.assembly)
        self.directoryChanger.open()

    def tearDown(self):
        # clean up the test
        self.block = None
        self.assembly = None
        self.aList = None
        self.refAssembly = None
        self.r = None
        self.o = None

        self.directoryChanger.close()

    def test_findHighBu(self):
        loc = self.r.core.spatialGrid.getLocatorFromRingAndPos(5, 4)
        a = self.r.core.childrenByLocator[loc]
        # set burnup way over 1.0, which is otherwise the highest bu in the core
        a[0].p.percentBu = 50

        fh = fuelHandlers.FuelHandler(self.o)
        a1 = fh.findAssembly(
            param="percentBu", compareTo=100, blockLevelMax=True, typeSpec=None
        )
        self.assertIs(a, a1)

    def test_width(self):
        """Tests the width capability of findAssembly."""
        fh = fuelHandlers.FuelHandler(self.o)
        assemsByRing = collections.defaultdict(list)
        for a in self.r.core.getAssemblies():
            assemsByRing[a.spatialLocator.getRingPos()[0]].append(a)

        # instantiate reactor power. more power in more outer rings
        for ring, power in zip(range(1, 8), range(10, 80, 10)):
            aList = assemsByRing[ring]
            for a in aList:
                for b in a:
                    b.p.power = power

        paramName = "power"
        # 1 ring outer and inner from ring 3
        a = fh.findAssembly(
            targetRing=3,
            width=(1, 0),
            param=paramName,
            blockLevelMax=True,
            compareTo=100,
        )
        ring = a.spatialLocator.getRingPos()[0]
        self.assertEqual(
            ring,
            4,
            "The highest power ring returned is {0}. It should be {1}".format(ring, 4),
        )
        a = fh.findAssembly(
            targetRing=3, width=(1, 0), param=paramName, blockLevelMax=True, compareTo=0
        )
        ring = a.spatialLocator.getRingPos()[0]
        self.assertEqual(
            ring,
            2,
            "The lowest power ring returned is {0}. It should be {1}".format(ring, 2),
        )

        # 2 rings outer from ring 3
        a = fh.findAssembly(
            targetRing=3,
            width=(2, 1),
            param=paramName,
            blockLevelMax=True,
            compareTo=100,
        )
        ring = a.spatialLocator.getRingPos()[0]
        self.assertEqual(
            ring,
            5,
            "The highest power ring returned is {0}. It should be {1}".format(ring, 5),
        )
        a = fh.findAssembly(
            targetRing=3, width=(2, 1), param=paramName, blockLevelMax=True, compareTo=0
        )
        ring = a.spatialLocator.getRingPos()[0]
        self.assertEqual(
            ring,
            3,
            "The lowest power ring returned is {0}. It should be {1}".format(ring, 3),
        )

        # 2 rings inner from ring 3
        a = fh.findAssembly(
            targetRing=3,
            width=(2, -1),
            param=paramName,
            blockLevelMax=True,
            compareTo=100,
        )
        ring = a.spatialLocator.getRingPos()[0]
        self.assertEqual(
            ring,
            3,
            "The highest power ring returned is {0}. It should be {1}".format(ring, 3),
        )
        a = fh.findAssembly(
            targetRing=3,
            width=(2, -1),
            param=paramName,
            blockLevelMax=True,
            compareTo=0,
        )
        ring = a.spatialLocator.getRingPos()[0]
        self.assertEqual(
            ring,
            1,
            "The lowest power ring returned is {0}. It should be {1}".format(ring, 1),
        )

    def test_findMany(self):
        """Tests the findMany and type aspects of the fuel handler"""
        fh = fuelHandlers.FuelHandler(self.o)

        igniters = fh.findAssembly(typeSpec=Flags.IGNITER | Flags.FUEL, findMany=True)
        feeds = fh.findAssembly(typeSpec=Flags.FEED | Flags.FUEL, findMany=True)
        fewFeeds = fh.findAssembly(
            typeSpec=Flags.FEED | Flags.FUEL, findMany=True, maxNumAssems=4
        )

        self.assertEqual(
            len(igniters),
            self.nigniter,
            "Found {0} igniters. Should have found {1}".format(
                len(igniters), self.nigniter
            ),
        )
        self.assertEqual(
            len(feeds),
            self.nfeed,
            "Found {0} feeds. Should have found {1}".format(len(igniters), self.nfeed),
        )
        self.assertEqual(
            len(fewFeeds),
            4,
            "Reduced findMany returned {0} assemblies instead of {1}"
            "".format(len(fewFeeds), 4),
        )

    def test_findInSFP(self):
        """Tests ability to pull from the spent fuel pool"""
        fh = fuelHandlers.FuelHandler(self.o)
        spent = fh.findAssembly(
            findMany=True,
            findFromSfp=True,
            param="percentBu",
            compareTo=100,
            blockLevelMax=True,
        )
        self.assertEqual(
            len(spent),
            self.nSfp,
            "Found {0} assems in SFP. Should have found {1}".format(
                len(spent), self.nSfp
            ),
        )
        burnups = [a.getMaxParam("percentBu") for a in spent]
        bu = spent[0].getMaxParam("percentBu")
        self.assertEqual(
            bu,
            max(burnups),
            "First assembly does not have the "
            "highest burnup ({0}). It has ({1})".format(max(burnups), bu),
        )

    def test_findByCoords(self):
        fh = fuelHandlers.FuelHandler(self.o)
        assem = fh.findAssembly(coords=(0, 0))
        self.assertIs(assem, self.o.r.core[0])

    def test_findWithMinMax(self):
        """Test the complex min/max comparators."""
        fh = fuelHandlers.FuelHandler(self.o)
        assem = fh.findAssembly(
            param="percentBu",
            compareTo=100,
            blockLevelMax=True,
            minParam="percentBu",
            minVal=("percentBu", 0.1),
            maxParam="percentBu",
            maxVal=20.0,
        )
        # the burnup should be the maximum bu within
        # up to a burnup of 20%, which by the simple
        # dummy data layout should be the 2/3rd block in the blocklist
        bs = self.r.core.getBlocks(Flags.FUEL)
        lastB = None
        for b in bs:
            if b.p.percentBu > 20:
                break
            lastB = b
        expected = lastB.parent
        self.assertIs(assem, expected)

        # test the impossible: an block with burnup less than
        # 110% of its own burnup
        assem = fh.findAssembly(
            param="percentBu",
            compareTo=100,
            blockLevelMax=True,
            minParam="percentBu",
            minVal=("percentBu", 1.1),
        )
        self.assertIsNone(assem)

    def runShuffling(self, fh):
        """Shuffle fuel and write out a SHUFFLES.txt file."""
        fh.attachReactor(self.o, self.r)

        # so we don't overwrite the version-controlled armiRun-SHUFFLES.txt
        self.o.cs.caseTitle = "armiRun2"
        fh.interactBOL()

        for cycle in range(3):
            self.r.p.cycle = cycle
            fh.cycle = cycle
            fh.manageFuel(cycle)
            for a in self.r.core.sfp.getChildren():
                self.assertEqual(a.getLocation(), "SFP")
        fh.interactEOL()

    def test_buildEqRingScheduleHelper(self):
        fh = fuelHandlers.FuelHandler(self.o)

        ringList1 = [1, 5]
        buildRing1 = fh.buildEqRingScheduleHelper(ringList1)
        self.assertEqual(buildRing1, [1, 2, 3, 4, 5])

        ringList2 = [1, 5, 9, 6]
        buildRing2 = fh.buildEqRingScheduleHelper(ringList2)
        self.assertEqual(buildRing2, [1, 2, 3, 4, 5, 9, 8, 7, 6])

        ringList3 = [9, 5, 3, 4, 1, 2]
        buildRing3 = fh.buildEqRingScheduleHelper(ringList3)
        self.assertEqual(buildRing3, [9, 8, 7, 6, 5, 3, 4, 1, 2])

        ringList4 = [2, 5, 1, 1]
        buildRing1 = fh.buildEqRingScheduleHelper(ringList4)
        self.assertEqual(buildRing1, [2, 3, 4, 5, 1])

    def test_repeatShuffles(self):
        r"""
        Builds a dummy core. Does some shuffles. Repeats the shuffles. Checks that it was a perfect repeat.

        Checks some other things in the meantime

        See Also
        --------
        runShuffling : creates the shuffling file to be read in.
        """
        # check labels before shuffling:
        for a in self.r.core.sfp.getChildren():
            self.assertEqual(a.getLocation(), "SFP")

        # do some shuffles.
        fh = self.r.o.getInterface("fuelHandler")
        self.runShuffling(fh)  # changes caseTitle

        # make sure the generated shuffles file matches the tracked one.
        # This will need to be updated if/when more assemblies are added to the test reactor
        # but must be done carefully. Do not blindly rebaseline this file.
        self.compareFilesLineByLine("armiRun-SHUFFLES.txt", "armiRun2-SHUFFLES.txt")

        # store locations of each assembly
        firstPassResults = {}
        for a in self.r.core.getAssemblies():
            firstPassResults[a.getLocation()] = a.getName()
            self.assertNotIn(a.getLocation(), ["SFP", "LoadQueue", "ExCore"])

        # reset core to BOL state
        # reset assembly counter to get the same assem nums.
        self.setUp()

        newSettings = {"plotShuffleArrows": True}
        # now repeat shuffles
        newSettings["explicitRepeatShuffles"] = "armiRun-SHUFFLES.txt"
        self.o.cs = self.o.cs.modified(newSettings=newSettings)

        fh = self.r.o.getInterface("fuelHandler")

        self.runShuffling(fh)

        # make sure the shuffle was repeated perfectly.
        for a in self.r.core.getAssemblies():
            self.assertEqual(a.getName(), firstPassResults[a.getLocation()])
        for a in self.r.core.sfp.getChildren():
            self.assertEqual(a.getLocation(), "SFP")

        if os.path.exists("armiRun2-SHUFFLES.txt"):
            # sometimes pytest runs two of these at once.
            os.remove("armiRun2-SHUFFLES.txt")

        restartFileName = "armiRun2.restart.dat"
        if os.path.exists(restartFileName):
            os.remove(restartFileName)
        for i in range(3):
            fname = f"armiRun2.shuffles_{i}.png"
            if os.path.exists(fname):
                os.remove(fname)

    def test_readMoves(self):
        """
        Depends on the shuffleLogic created by repeatShuffles

        See Also
        --------
        runShuffling : creates the shuffling file to be read in.
        """
        numblocks = len(self.r.core.getFirstAssembly())
        fh = fuelHandlers.FuelHandler(self.o)
        moves = fh.readMoves("armiRun-SHUFFLES.txt")
        self.assertEqual(len(moves), 3)
        firstMove = moves[1][0]
        self.assertEqual(firstMove[0], "002-001")
        self.assertEqual(firstMove[1], "SFP")
        self.assertEqual(len(firstMove[2]), numblocks)
        self.assertEqual(firstMove[3], "igniter fuel")
        self.assertEqual(firstMove[4], None)

        # check the move that came back out of the SFP
        sfpMove = moves[2][-2]
        self.assertEqual(sfpMove[0], "SFP")
        self.assertEqual(sfpMove[1], "005-003")
        self.assertEqual(sfpMove[4], "A0085")  # name of assem in SFP

    def test_processMoveList(self):
        fh = fuelHandlers.FuelHandler(self.o)
        moves = fh.readMoves("armiRun-SHUFFLES.txt")
        (
            loadChains,
            loopChains,
            _,
            _,
            loadNames,
            _,
        ) = fh.processMoveList(moves[2])
        self.assertIn("A0085", loadNames)
        self.assertIn(None, loadNames)
        self.assertNotIn("SFP", loadChains)
        self.assertNotIn("LoadQueue", loadChains)
        self.assertFalse(loopChains)

    def test_getFactorList(self):
        fh = fuelHandlers.FuelHandler(self.o)
        factors, _ = fh.getFactorList(0)
        self.assertIn("eqShuffles", factors)

    def test_simpleAssemblyRotation(self):
        fh = fuelHandlers.FuelHandler(self.o)
        newSettings = {"assemblyRotationStationary": True}
        self.o.cs = self.o.cs.modified(newSettings=newSettings)
        hist = self.o.getInterface("history")
        assems = hist.o.r.core.getAssemblies(Flags.FUEL)[:5]
        addSomeDetailAssemblies(hist, assems)
        b = self.o.r.core.getFirstBlock(Flags.FUEL)
        rotNum = b.getRotationNum()
        fh.simpleAssemblyRotation()
        fh.simpleAssemblyRotation()
        self.assertEqual(b.getRotationNum(), rotNum + 2)

    def test_linPowByPin(self):
        _fh = fuelHandlers.FuelHandler(self.o)
        _hist = self.o.getInterface("history")
        newSettings = {"assemblyRotationStationary": True}
        self.o.cs = self.o.cs.modified(newSettings=newSettings)
        assem = self.o.r.core.getFirstAssembly(Flags.FUEL)
        b = assem.getBlocks(Flags.FUEL)[0]

        b.p.linPowByPin = [1, 2, 3]
        self.assertEqual(type(b.p.linPowByPin), np.ndarray)

        b.p.linPowByPin = np.array([1, 2, 3])
        self.assertEqual(type(b.p.linPowByPin), np.ndarray)

    def test_linPowByPinNeutron(self):
        _fh = fuelHandlers.FuelHandler(self.o)
        _hist = self.o.getInterface("history")
        newSettings = {"assemblyRotationStationary": True}
        self.o.cs = self.o.cs.modified(newSettings=newSettings)
        assem = self.o.r.core.getFirstAssembly(Flags.FUEL)
        b = assem.getBlocks(Flags.FUEL)[0]

        b.p.linPowByPinNeutron = [1, 2, 3]
        self.assertEqual(type(b.p.linPowByPinNeutron), np.ndarray)

        b.p.linPowByPinNeutron = np.array([1, 2, 3])
        self.assertEqual(type(b.p.linPowByPinNeutron), np.ndarray)

    def test_linPowByPinGamma(self):
        _fh = fuelHandlers.FuelHandler(self.o)
        _hist = self.o.getInterface("history")
        newSettings = {"assemblyRotationStationary": True}
        self.o.cs = self.o.cs.modified(newSettings=newSettings)
        assem = self.o.r.core.getFirstAssembly(Flags.FUEL)
        b = assem.getBlocks(Flags.FUEL)[0]

        b.p.linPowByPinGamma = [1, 2, 3]
        self.assertEqual(type(b.p.linPowByPinGamma), np.ndarray)

        b.p.linPowByPinGamma = np.array([1, 2, 3])
        self.assertEqual(type(b.p.linPowByPinGamma), np.ndarray)

    def test_buReducingAssemblyRotation(self):
        fh = fuelHandlers.FuelHandler(self.o)
        hist = self.o.getInterface("history")
        newSettings = {"assemblyRotationStationary": True}
        self.o.cs = self.o.cs.modified(newSettings=newSettings)
        assem = self.o.r.core.getFirstAssembly(Flags.FUEL)

        # apply dummy pin-level data to allow intelligent rotation
        for b in assem.getBlocks(Flags.FUEL):
            b.breakFuelComponentsIntoIndividuals()
            b.initializePinLocations()
            b.p.percentBuMaxPinLocation = 10
            b.p.percentBuMax = 5
            b.p.linPowByPin = list(reversed(range(b.getNumPins())))

        addSomeDetailAssemblies(hist, [assem])
        rotNum = b.getRotationNum()
        fh.buReducingAssemblyRotation()
        self.assertNotEqual(b.getRotationNum(), rotNum)

    def test_buildRingSchedule(self):
        fh = fuelHandlers.FuelHandler(self.o)

        # simple divergent
        schedule = fh.translationFunctions.buildRingSchedule(self, 1, 9, diverging=True)
        self.assertEqual(schedule, [[9], [8], [7], [6], [5], [4], [3], [2], [1]])

        # simple with no jumps
        schedule, widths = fh.buildRingSchedule(9, 1, jumpRingTo=1)
        self.assertEqual(schedule, [1, 2, 3, 4, 5, 6, 7, 8, 9])

        # simple with 1 jump
        schedule = fh.translationFunctions.buildRingSchedule(self, 1, 9, jumpRingFrom=6)
        self.assertEqual(schedule, [[5], [4], [3], [2], [1], [6], [7], [8], [9]])

        # crash on invalid jumpring
        with self.assertRaises(RuntimeError):
            schedule = fh.translationFunctions.buildRingSchedule(
                self, 1, 17, jumpRingFrom=0
            )

        # test 4: Mid way jumping
        schedule = fh.translationFunctions.buildRingSchedule(
            self, 1, 9, jumpRingTo=6, jumpRingFrom=3, diverging=True
        )
        self.assertEqual(schedule, [[9], [8], [7], [4], [5], [6], [3], [2], [1]])

    def test_buildConvergentRingSchedule(self):
        fh = fuelHandlers.FuelHandler(self.o)
        schedule = fh.translationFunctions.buildConvergentRingSchedule(self, 1, 9)
        self.assertEqual(schedule, [[1], [2], [3], [4], [5], [6], [7], [8], [9]])

    def test_getRingAssemblies(self):
        fh = fuelHandlers.FuelHandler(self.o)
        schedule = [[2], [1]]
        assemblies = fh.translationFunctions.getRingAssemblies(fh, schedule)
        self.assertEqual(
            [[assy.getLocation() for assy in assyList] for assyList in assemblies],
            [
                [
                    "002-001",
                    "002-002",
                ],
                ["001-001"],
            ],
        )

    def test_getBatchZoneAssembliesFromLocation(self):
        fh = fuelHandlers.FuelHandler(self.o)
        assemblies = fh.translationFunctions.getBatchZoneAssembliesFromLocation(
            fh,
            [
                [
                    "002-001",
                    "002-002",
                ],
                ["001-001"],
            ],
        )
        self.assertEqual(
            [[assy.getLocation() for assy in assyList] for assyList in assemblies],
            [
                [
                    "002-001",
                    "002-002",
                ],
                ["001-001"],
            ],
        )

    def test_getCascadesFromLocations(self):
        fh = fuelHandlers.FuelHandler(self.o)
        locations = [
            [
                "002-001",
                "002-002",
            ],
            ["001-001"],
        ]
        assemblies = fh.translationFunctions.getCascadesFromLocations(fh, locations)
        self.assertEqual(
            [[assy.getLocation() for assy in assyList] for assyList in assemblies],
            locations,
        )

    def test_buildBatchCascades(self):
        fh = fuelHandlers.FuelHandler(self.o)
        schedule = fh.translationFunctions.buildRingSchedule(
            self, 1, 2, diverging=False
        )
        assemblies = fh.translationFunctions.getRingAssemblies(fh, schedule)
        batchCascade = fh.translationFunctions.buildBatchCascades(assemblies)
        self.assertEqual(
            batchCascade,
            fh.translationFunctions.getCascadesFromLocations(
                fh, [["002-002"], ["001-001", "002-001"]]
            ),
        )

    def test_changeBlockLevelEnrichment(self):
        fh = fuelHandlers.FuelHandler(self.o)
        assy = self.r.core.getAssemblies(Flags.FEED)[0]

        # Test single enrichment
        newEnrich = 0.16
        fh.translationFunctions.changeBlockLevelEnrichment(assy, newEnrich)
        for block in assy.getBlocks(Flags.FUEL):
            self.assertAlmostEqual(block.getFissileMassEnrich(), 0.16, delta=1e-6)

        # Test enrichment list
        newEnrich = [0.12, 0.14, 0.16]
        fh.translationFunctions.changeBlockLevelEnrichment(assy, newEnrich)
        for index, block in enumerate(assy.getBlocks(Flags.FUEL)):
            self.assertAlmostEqual(
                block.getFissileMassEnrich(), newEnrich[index], delta=1e-6
            )

        # Test invalid enrichment list length and invalid enrichment value
        newEnrich = [0.12, 0.14, 0.16, 0.15]
        with self.assertRaises(RuntimeError):
            fh.translationFunctions.changeBlockLevelEnrichment(assy, newEnrich)
        newEnrich = "a"
        with self.assertRaises(RuntimeError):
            fh.translationFunctions.changeBlockLevelEnrichment(assy, newEnrich)

    def test_buildEqRingSchedule(self):
        fh = fuelHandlers.FuelHandler(self.o)
        locSchedule = fh.buildEqRingSchedule([2, 1])
        self.assertEqual(locSchedule, ["002-001", "002-002", "001-001"])

        fh.cs["circularRingOrder"] = "distanceSmart"
        locSchedule = fh.buildEqRingSchedule([2, 1])
        self.assertEqual(locSchedule, ["002-001", "002-002", "001-001"])

        fh.cs["circularRingOrder"] = "somethingCrazy"
        locSchedule = fh.buildEqRingSchedule([2, 1])
        self.assertEqual(locSchedule, ["002-001", "002-002", "001-001"])

    def test_transferStationaryBlocks(self):
        """
        Test the _transferStationaryBlocks method .
        """
        # grab stationary block flags
        sBFList = self.r.core.stationaryBlockFlagsList

        # grab the assemblies
        assems = self.r.core.getAssemblies(Flags.FUEL)

        # grab two arbitrary assemblies
        a1 = assems[1]
        a2 = assems[2]

        # grab the stationary blocks pre swap
        a1PreSwapStationaryBlocks = [
            [block.getName(), block.spatialLocator.k]
            for block in a1
            if any(block.hasFlags(sbf) for sbf in sBFList)
        ]

        a2PreSwapStationaryBlocks = [
            [block.getName(), block.spatialLocator.k]
            for block in a2
            if any(block.hasFlags(sbf) for sbf in sBFList)
        ]

        # swap the stationary blocks
        fh = fuelHandlers.FuelHandler(self.o)
        fh._transferStationaryBlocks(a1, a2)

        # grab the stationary blocks post swap
        a1PostSwapStationaryBlocks = [
            [block.getName(), block.spatialLocator.k]
            for block in a1
            if any(block.hasFlags(sbf) for sbf in sBFList)
        ]

        a2PostSwapStationaryBlocks = [
            [block.getName(), block.spatialLocator.k]
            for block in a2
            if any(block.hasFlags(sbf) for sbf in sBFList)
        ]

        # validate the stationary blocks have swapped locations and are aligned
        self.assertEqual(a1PostSwapStationaryBlocks, a2PreSwapStationaryBlocks)
        self.assertEqual(a2PostSwapStationaryBlocks, a1PreSwapStationaryBlocks)

    def test_transferIncompatibleStationaryBlocks(self):
        """
        Test the _transferStationaryBlocks method
        for the case where the input assemblies have
        different numbers as well as unaligned locations of stationary blocks.
        """
        # grab stationary block flags
        sBFList = self.r.core.stationaryBlockFlagsList

        # grab the assemblies
        assems = self.r.core.getAssemblies(Flags.FUEL)

        # grab two arbitrary assemblies
        a1 = assems[1]
        a2 = assems[2]

        # change a block in assembly 1 to be flagged as a stationary block
        for block in a1:
            if not any(block.hasFlags(sbf) for sbf in sBFList):
                a1[block.spatialLocator.k].setType(
                    a1[block.spatialLocator.k].p.type, sBFList[0]
                )
                self.assertTrue(any(block.hasFlags(sbf) for sbf in sBFList))
                break
<<<<<<< HEAD

        # try to swap stationary blocks between assembly 1 and 2
        fh = fuelHandlers.FuelHandler(self.o)
        with self.assertRaises(ValueError):
            fh._transferStationaryBlocks(a1, a2)

        # re-initialize assemblies
        self.setUp()
        assems = self.r.core.getAssemblies(Flags.FUEL)
        a1 = assems[1]
        a2 = assems[2]

        # move location of a stationary flag in assembly 1
        for block in a1:
            if any(block.hasFlags(sbf) for sbf in sBFList):
                # change flag of first identified stationary block to fuel
                a1[block.spatialLocator.k].setType(
                    a1[block.spatialLocator.k].p.type, Flags.FUEL
                )
                self.assertTrue(a1[block.spatialLocator.k].hasFlags(Flags.FUEL))
                # change next or previous block flag to stationary flag
                try:
                    a1[block.spatialLocator.k + 1].setType(
                        a1[block.spatialLocator.k + 1].p.type, sBFList[0]
                    )
                    self.assertTrue(
                        any(
                            a1[block.spatialLocator.k + 1].hasFlags(sbf)
                            for sbf in sBFList
                        )
                    )
                except:
                    a1[block.spatialLocator.k - 1].setType(
                        a1[block.spatialLocator.k - 1].p.type, sBFList[0]
                    )
                    self.assertTrue(
                        any(
                            a1[block.spatialLocator.k - 1].hasFlags(sbf)
                            for sbf in sBFList
                        )
                    )
                break

        # try to swap stationary blocks between assembly 1 and 2
        with self.assertRaises(ValueError):
            fh._transferStationaryBlocks(a1, a2)

    def test_dischargeSwap(self):
        """
        Test the dischargeSwap method.
        """
        # grab stationary block flags
        sBFList = self.r.core.stationaryBlockFlagsList

        # grab an arbitrary fuel assembly from the core and from the SFP
        a1 = self.r.core.getAssemblies(Flags.FUEL)[0]
        a2 = self.r.core.sfp.getChildren(Flags.FUEL)[0]

        # grab the stationary blocks pre swap
        a1PreSwapStationaryBlocks = [
            [block.getName(), block.spatialLocator.k]
            for block in a1
            if any(block.hasFlags(sbf) for sbf in sBFList)
        ]

        a2PreSwapStationaryBlocks = [
            [block.getName(), block.spatialLocator.k]
            for block in a2
            if any(block.hasFlags(sbf) for sbf in sBFList)
        ]

        # test discharging assembly 1 and replacing with assembly 2
        fh = fuelHandlers.FuelHandler(self.o)
        fh.dischargeSwap(a2, a1)
        self.assertTrue(a1.getLocation() in a1.NOT_IN_CORE)
        self.assertTrue(a2.getLocation() not in a2.NOT_IN_CORE)

        # grab the stationary blocks post swap
        a1PostSwapStationaryBlocks = [
            [block.getName(), block.spatialLocator.k]
            for block in a1
            if any(block.hasFlags(sbf) for sbf in sBFList)
        ]

        a2PostSwapStationaryBlocks = [
            [block.getName(), block.spatialLocator.k]
            for block in a2
            if any(block.hasFlags(sbf) for sbf in sBFList)
        ]

        # validate the stationary blocks have swapped locations correctly and are aligned
        self.assertEqual(a1PostSwapStationaryBlocks, a2PreSwapStationaryBlocks)
        self.assertEqual(a2PostSwapStationaryBlocks, a1PreSwapStationaryBlocks)

    def test_dischargeSwapIncompatibleStationaryBlocks(self):
        """
        Test the _transferStationaryBlocks method
        for the case where the input assemblies have
        different numbers as well as unaligned locations of stationary blocks.
        """
        # grab stationary block flags
        sBFList = self.r.core.stationaryBlockFlagsList

        # grab an arbitrary fuel assembly from the core and from the SFP
        a1 = self.r.core.getAssemblies(Flags.FUEL)[0]
        a2 = self.r.core.sfp.getChildren(Flags.FUEL)[0]

        # change a block in assembly 1 to be flagged as a stationary block
        for block in a1:
            if not any(block.hasFlags(sbf) for sbf in sBFList):
                a1[block.spatialLocator.k].setType(
                    a1[block.spatialLocator.k].p.type, sBFList[0]
                )
                self.assertTrue(any(block.hasFlags(sbf) for sbf in sBFList))
                break

        # try to discharge assembly 1 and replace with assembly 2
        fh = fuelHandlers.FuelHandler(self.o)
        with self.assertRaises(ValueError):
            fh.dischargeSwap(a2, a1)

        # re-initialize assemblies
        self.setUp()
        a1 = self.r.core.getAssemblies(Flags.FUEL)[0]
        a2 = self.r.core.sfp.getChildren(Flags.FUEL)[0]
=======

        # try to swap stationary blocks between assembly 1 and 2
        fh = fuelHandlers.FuelHandler(self.o)
        with self.assertRaises(ValueError):
            fh._transferStationaryBlocks(a1, a2)

        # re-initialize assemblies
        self.setUp()
        assems = self.r.core.getAssemblies(Flags.FUEL)
        a1 = assems[1]
        a2 = assems[2]
>>>>>>> 44f287d5

        # move location of a stationary flag in assembly 1
        for block in a1:
            if any(block.hasFlags(sbf) for sbf in sBFList):
                # change flag of first identified stationary block to fuel
                a1[block.spatialLocator.k].setType(
                    a1[block.spatialLocator.k].p.type, Flags.FUEL
                )
                self.assertTrue(a1[block.spatialLocator.k].hasFlags(Flags.FUEL))
                # change next or previous block flag to stationary flag
                try:
                    a1[block.spatialLocator.k + 1].setType(
                        a1[block.spatialLocator.k + 1].p.type, sBFList[0]
                    )
                    self.assertTrue(
                        any(
                            a1[block.spatialLocator.k + 1].hasFlags(sbf)
                            for sbf in sBFList
                        )
                    )
                except:
                    a1[block.spatialLocator.k - 1].setType(
                        a1[block.spatialLocator.k - 1].p.type, sBFList[0]
                    )
                    self.assertTrue(
                        any(
                            a1[block.spatialLocator.k - 1].hasFlags(sbf)
                            for sbf in sBFList
                        )
                    )
                break
<<<<<<< HEAD

        # try to discharge assembly 1 and replace with assembly 2
        with self.assertRaises(ValueError):
            fh.dischargeSwap(a2, a1)

    def test_validateAssemblySwap(self):
        """
        Test the _validateAssemblySwap method.
        """

        # grab the assemblies
        assems = self.r.core.getAssemblies(Flags.FUEL)

        # grab two arbitrary assemblies
        a1 = assems[1]
        a2 = assems[2]

        # swap assemblies
        fh = fuelHandlers.FuelHandler(self)
        oldA1Location = a1.spatialLocator
        oldA2Location = a2.spatialLocator
        a1StationaryBlocks, a2StationaryBlocks = fh._transferStationaryBlocks(a1, a2)
        a1.moveTo(oldA2Location)
        self.assertTrue(a1.spatialLocator == oldA2Location)
        a2.moveTo(oldA1Location)
        self.assertTrue(a2.spatialLocator == oldA1Location)

        # swap the stationary blocks back
        fh._transferStationaryBlocks(a1, a2)

        with self.assertRaises(ValueError):
            fh._validateAssemblySwap(
                a1StationaryBlocks, oldA1Location, a2StationaryBlocks, oldA2Location
            )

    def test_validateLocations(self):
        """
        Test the validateLocations method.
        """
        # grab the assemblies
        assems = self.r.core.getAssemblies(Flags.FUEL)

        # grab two arbitrary assemblies
        a1 = assems[1]
        a2 = assems[2]

        # move assembly 1 to assembly 2 location
        a1.moveTo(a2.spatialLocator)
        self.assertTrue(a1.spatialLocator == a2.spatialLocator)

        #
        fh = self.r.o.getInterface("fuelHandler")
        with self.assertRaises(ValueError):
            fh.validateLocations()
=======

        # try to swap stationary blocks between assembly 1 and 2
        with self.assertRaises(ValueError):
            fh._transferStationaryBlocks(a1, a2)

    def test_dischargeSwap(self):
        """
        Test the dischargeSwap method.
        """
        # grab stationary block flags
        sBFList = self.r.core.stationaryBlockFlagsList

        # grab an arbitrary fuel assembly from the core and from the SFP
        a1 = self.r.core.getAssemblies(Flags.FUEL)[0]
        a2 = self.r.core.sfp.getChildren(Flags.FUEL)[0]

        # grab the stationary blocks pre swap
        a1PreSwapStationaryBlocks = [
            [block.getName(), block.spatialLocator.k]
            for block in a1
            if any(block.hasFlags(sbf) for sbf in sBFList)
        ]

        a2PreSwapStationaryBlocks = [
            [block.getName(), block.spatialLocator.k]
            for block in a2
            if any(block.hasFlags(sbf) for sbf in sBFList)
        ]

        # test discharging assembly 1 and replacing with assembly 2
        fh = fuelHandlers.FuelHandler(self.o)
        fh.dischargeSwap(a2, a1)
        self.assertTrue(a1.getLocation() in a1.NOT_IN_CORE)
        self.assertTrue(a2.getLocation() not in a2.NOT_IN_CORE)

        # grab the stationary blocks post swap
        a1PostSwapStationaryBlocks = [
            [block.getName(), block.spatialLocator.k]
            for block in a1
            if any(block.hasFlags(sbf) for sbf in sBFList)
        ]

        a2PostSwapStationaryBlocks = [
            [block.getName(), block.spatialLocator.k]
            for block in a2
            if any(block.hasFlags(sbf) for sbf in sBFList)
        ]

        # validate the stationary blocks have swapped locations correctly and are aligned
        self.assertEqual(a1PostSwapStationaryBlocks, a2PreSwapStationaryBlocks)
        self.assertEqual(a2PostSwapStationaryBlocks, a1PreSwapStationaryBlocks)

    def test_dischargeSwapIncompatibleStationaryBlocks(self):
        """
        Test the _transferStationaryBlocks method
        for the case where the input assemblies have
        different numbers as well as unaligned locations of stationary blocks.
        """
        # grab stationary block flags
        sBFList = self.r.core.stationaryBlockFlagsList

        # grab an arbitrary fuel assembly from the core and from the SFP
        a1 = self.r.core.getAssemblies(Flags.FUEL)[0]
        a2 = self.r.core.sfp.getChildren(Flags.FUEL)[0]

        # change a block in assembly 1 to be flagged as a stationary block
        for block in a1:
            if not any(block.hasFlags(sbf) for sbf in sBFList):
                a1[block.spatialLocator.k].setType(
                    a1[block.spatialLocator.k].p.type, sBFList[0]
                )
                self.assertTrue(any(block.hasFlags(sbf) for sbf in sBFList))
                break

        # try to discharge assembly 1 and replace with assembly 2
        fh = fuelHandlers.FuelHandler(self.o)
        with self.assertRaises(ValueError):
            fh.dischargeSwap(a2, a1)

        # re-initialize assemblies
        self.setUp()
        a1 = self.r.core.getAssemblies(Flags.FUEL)[0]
        a2 = self.r.core.sfp.getChildren(Flags.FUEL)[0]

        # move location of a stationary flag in assembly 1
        for block in a1:
            if any(block.hasFlags(sbf) for sbf in sBFList):
                # change flag of first identified stationary block to fuel
                a1[block.spatialLocator.k].setType(
                    a1[block.spatialLocator.k].p.type, Flags.FUEL
                )
                self.assertTrue(a1[block.spatialLocator.k].hasFlags(Flags.FUEL))
                # change next or previous block flag to stationary flag
                try:
                    a1[block.spatialLocator.k + 1].setType(
                        a1[block.spatialLocator.k + 1].p.type, sBFList[0]
                    )
                    self.assertTrue(
                        any(
                            a1[block.spatialLocator.k + 1].hasFlags(sbf)
                            for sbf in sBFList
                        )
                    )
                except:
                    a1[block.spatialLocator.k - 1].setType(
                        a1[block.spatialLocator.k - 1].p.type, sBFList[0]
                    )
                    self.assertTrue(
                        any(
                            a1[block.spatialLocator.k - 1].hasFlags(sbf)
                            for sbf in sBFList
                        )
                    )
                break

        # try to discharge assembly 1 and replace with assembly 2
        with self.assertRaises(ValueError):
            fh.dischargeSwap(a2, a1)
>>>>>>> 44f287d5


class TestFuelPlugin(unittest.TestCase):
    """Tests that make sure the plugin is being discovered well."""

    def test_settingsAreDiscovered(self):
        cs = caseSettings.Settings()
        nm = settings.CONF_CIRCULAR_RING_ORDER
        self.assertEqual(cs[nm], "angle")

        setting = cs.getSetting(nm)
        self.assertIn("distance", setting.options)


def addSomeDetailAssemblies(hist, assems):
    for a in assems:
        hist.detailAssemblyNames.append(a.getName())


if __name__ == "__main__":
    unittest.main()<|MERGE_RESOLUTION|>--- conflicted
+++ resolved
@@ -744,7 +744,6 @@
                 )
                 self.assertTrue(any(block.hasFlags(sbf) for sbf in sBFList))
                 break
-<<<<<<< HEAD
 
         # try to swap stationary blocks between assembly 1 and 2
         fh = fuelHandlers.FuelHandler(self.o)
@@ -870,19 +869,7 @@
         self.setUp()
         a1 = self.r.core.getAssemblies(Flags.FUEL)[0]
         a2 = self.r.core.sfp.getChildren(Flags.FUEL)[0]
-=======
-
-        # try to swap stationary blocks between assembly 1 and 2
-        fh = fuelHandlers.FuelHandler(self.o)
-        with self.assertRaises(ValueError):
-            fh._transferStationaryBlocks(a1, a2)
-
-        # re-initialize assemblies
-        self.setUp()
-        assems = self.r.core.getAssemblies(Flags.FUEL)
-        a1 = assems[1]
-        a2 = assems[2]
->>>>>>> 44f287d5
+
 
         # move location of a stationary flag in assembly 1
         for block in a1:
@@ -914,7 +901,7 @@
                         )
                     )
                 break
-<<<<<<< HEAD
+
 
         # try to discharge assembly 1 and replace with assembly 2
         with self.assertRaises(ValueError):
@@ -969,126 +956,6 @@
         fh = self.r.o.getInterface("fuelHandler")
         with self.assertRaises(ValueError):
             fh.validateLocations()
-=======
-
-        # try to swap stationary blocks between assembly 1 and 2
-        with self.assertRaises(ValueError):
-            fh._transferStationaryBlocks(a1, a2)
-
-    def test_dischargeSwap(self):
-        """
-        Test the dischargeSwap method.
-        """
-        # grab stationary block flags
-        sBFList = self.r.core.stationaryBlockFlagsList
-
-        # grab an arbitrary fuel assembly from the core and from the SFP
-        a1 = self.r.core.getAssemblies(Flags.FUEL)[0]
-        a2 = self.r.core.sfp.getChildren(Flags.FUEL)[0]
-
-        # grab the stationary blocks pre swap
-        a1PreSwapStationaryBlocks = [
-            [block.getName(), block.spatialLocator.k]
-            for block in a1
-            if any(block.hasFlags(sbf) for sbf in sBFList)
-        ]
-
-        a2PreSwapStationaryBlocks = [
-            [block.getName(), block.spatialLocator.k]
-            for block in a2
-            if any(block.hasFlags(sbf) for sbf in sBFList)
-        ]
-
-        # test discharging assembly 1 and replacing with assembly 2
-        fh = fuelHandlers.FuelHandler(self.o)
-        fh.dischargeSwap(a2, a1)
-        self.assertTrue(a1.getLocation() in a1.NOT_IN_CORE)
-        self.assertTrue(a2.getLocation() not in a2.NOT_IN_CORE)
-
-        # grab the stationary blocks post swap
-        a1PostSwapStationaryBlocks = [
-            [block.getName(), block.spatialLocator.k]
-            for block in a1
-            if any(block.hasFlags(sbf) for sbf in sBFList)
-        ]
-
-        a2PostSwapStationaryBlocks = [
-            [block.getName(), block.spatialLocator.k]
-            for block in a2
-            if any(block.hasFlags(sbf) for sbf in sBFList)
-        ]
-
-        # validate the stationary blocks have swapped locations correctly and are aligned
-        self.assertEqual(a1PostSwapStationaryBlocks, a2PreSwapStationaryBlocks)
-        self.assertEqual(a2PostSwapStationaryBlocks, a1PreSwapStationaryBlocks)
-
-    def test_dischargeSwapIncompatibleStationaryBlocks(self):
-        """
-        Test the _transferStationaryBlocks method
-        for the case where the input assemblies have
-        different numbers as well as unaligned locations of stationary blocks.
-        """
-        # grab stationary block flags
-        sBFList = self.r.core.stationaryBlockFlagsList
-
-        # grab an arbitrary fuel assembly from the core and from the SFP
-        a1 = self.r.core.getAssemblies(Flags.FUEL)[0]
-        a2 = self.r.core.sfp.getChildren(Flags.FUEL)[0]
-
-        # change a block in assembly 1 to be flagged as a stationary block
-        for block in a1:
-            if not any(block.hasFlags(sbf) for sbf in sBFList):
-                a1[block.spatialLocator.k].setType(
-                    a1[block.spatialLocator.k].p.type, sBFList[0]
-                )
-                self.assertTrue(any(block.hasFlags(sbf) for sbf in sBFList))
-                break
-
-        # try to discharge assembly 1 and replace with assembly 2
-        fh = fuelHandlers.FuelHandler(self.o)
-        with self.assertRaises(ValueError):
-            fh.dischargeSwap(a2, a1)
-
-        # re-initialize assemblies
-        self.setUp()
-        a1 = self.r.core.getAssemblies(Flags.FUEL)[0]
-        a2 = self.r.core.sfp.getChildren(Flags.FUEL)[0]
-
-        # move location of a stationary flag in assembly 1
-        for block in a1:
-            if any(block.hasFlags(sbf) for sbf in sBFList):
-                # change flag of first identified stationary block to fuel
-                a1[block.spatialLocator.k].setType(
-                    a1[block.spatialLocator.k].p.type, Flags.FUEL
-                )
-                self.assertTrue(a1[block.spatialLocator.k].hasFlags(Flags.FUEL))
-                # change next or previous block flag to stationary flag
-                try:
-                    a1[block.spatialLocator.k + 1].setType(
-                        a1[block.spatialLocator.k + 1].p.type, sBFList[0]
-                    )
-                    self.assertTrue(
-                        any(
-                            a1[block.spatialLocator.k + 1].hasFlags(sbf)
-                            for sbf in sBFList
-                        )
-                    )
-                except:
-                    a1[block.spatialLocator.k - 1].setType(
-                        a1[block.spatialLocator.k - 1].p.type, sBFList[0]
-                    )
-                    self.assertTrue(
-                        any(
-                            a1[block.spatialLocator.k - 1].hasFlags(sbf)
-                            for sbf in sBFList
-                        )
-                    )
-                break
-
-        # try to discharge assembly 1 and replace with assembly 2
-        with self.assertRaises(ValueError):
-            fh.dischargeSwap(a2, a1)
->>>>>>> 44f287d5
 
 
 class TestFuelPlugin(unittest.TestCase):
