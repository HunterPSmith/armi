# Copyright 2019 TerraPower, LLC
#
# Licensed under the Apache License, Version 2.0 (the "License");
# you may not use this file except in compliance with the License.
# You may obtain a copy of the License at
#
#     http://www.apache.org/licenses/LICENSE-2.0
#
# Unless required by applicable law or agreed to in writing, software
# distributed under the License is distributed on an "AS IS" BASIS,
# WITHOUT WARRANTIES OR CONDITIONS OF ANY KIND, either express or implied.
# See the License for the specific language governing permissions and
# limitations under the License.
"""
Tests some capabilities of the fuel handling machine.

This test is high enough level that it requires input files to be present. The ones to use
are called armiRun.yaml which is located in armi.tests
"""
# pylint: disable=missing-function-docstring,missing-class-docstring,protected-access,invalid-name,no-self-use,no-method-argument,import-outside-toplevel
import collections
import copy
import unittest

import numpy as np

from armi.physics.fuelCycle import fuelHandlers, settings
from armi.reactor import assemblies, blocks, components, grids
from armi.reactor.flags import Flags
from armi.reactor.tests import test_reactors
from armi.settings import caseSettings
from armi.tests import ArmiTestHelper, TEST_ROOT
from armi.utils import directoryChangers


class FuelHandlerTestHelper(ArmiTestHelper):
    @classmethod
    def setUpClass(cls):
        # prepare the input files. This is important so the unit tests run from wherever
        # they need to run from.
        cls.directoryChanger = directoryChangers.DirectoryChanger(
            TEST_ROOT, dumpOnException=False
        )
        cls.directoryChanger.open()

    @classmethod
    def tearDownClass(cls):
        cls.directoryChanger.close()

    def setUp(self):
        r"""
        Build a dummy reactor without using input files. There are some igniters and feeds
        but none of these have any number densities.
        """
        self.o, self.r = test_reactors.loadTestReactor(
            self.directoryChanger.destination,
            customSettings={"nCycles": 3, "trackAssems": True},
        )

        blockList = self.r.core.getBlocks()
        for bi, b in enumerate(blockList):
            b.p.flux = 5e10
            if b.isFuel():
                b.p.percentBu = 30.0 * bi / len(blockList)
        self.nfeed = len(self.r.core.getAssemblies(Flags.FEED))
        self.nigniter = len(self.r.core.getAssemblies(Flags.IGNITER))
        self.nSfp = len(self.r.core.sfp)

        # generate a reactor with assemblies
        # generate components with materials
        nPins = 271

        fuelDims = {"Tinput": 273.0, "Thot": 273.0, "od": 1.0, "id": 0.0, "mult": nPins}
        fuel = components.Circle("fuel", "UZr", **fuelDims)

        cladDims = {"Tinput": 273.0, "Thot": 273.0, "od": 1.1, "id": 1.0, "mult": nPins}
        clad = components.Circle("clad", "HT9", **cladDims)

        interDims = {
            "Tinput": 273.0,
            "Thot": 273.0,
            "op": 16.8,
            "ip": 16.0,
            "mult": 1.0,
        }
        interSodium = components.Hexagon("interCoolant", "Sodium", **interDims)

        # generate a block
        self.block = blocks.HexBlock("TestHexBlock")
        self.block.setType("fuel")
        self.block.setHeight(10.0)
        self.block.add(fuel)
        self.block.add(clad)
        self.block.add(interSodium)

        # generate an assembly
        self.assembly = assemblies.HexAssembly("TestAssemblyType")
        self.assembly.spatialGrid = grids.axialUnitGrid(1)
        for _ in range(1):
            self.assembly.add(copy.deepcopy(self.block))

        # copy the assembly to make a list of assemblies and have a reference assembly
        self.aList = []
        for _ in range(6):
            self.aList.append(copy.deepcopy(self.assembly))

        self.refAssembly = copy.deepcopy(self.assembly)
        self.directoryChanger.open()

    def tearDown(self):
        # clean up the test
        self.block = None
        self.assembly = None
        self.aList = None
        self.refAssembly = None
        self.r = None
        self.o = None

        self.directoryChanger.close()


class TestFuelHandler(FuelHandlerTestHelper):
    def test_findHighBu(self):
        loc = self.r.core.spatialGrid.getLocatorFromRingAndPos(5, 4)
        a = self.r.core.childrenByLocator[loc]
        # set burnup way over 1.0, which is otherwise the highest bu in the core
        a[0].p.percentBu = 50

        fh = fuelHandlers.FuelHandler(self.o)
        a1 = fh.findAssembly(
            param="percentBu", compareTo=100, blockLevelMax=True, typeSpec=None
        )
        self.assertIs(a, a1)

    def test_width(self):
        """Tests the width capability of findAssembly."""
        fh = fuelHandlers.FuelHandler(self.o)
        assemsByRing = collections.defaultdict(list)
        for a in self.r.core.getAssemblies():
            assemsByRing[a.spatialLocator.getRingPos()[0]].append(a)

        # instantiate reactor power. more power in more outer rings
        for ring, power in zip(range(1, 8), range(10, 80, 10)):
            aList = assemsByRing[ring]
            for a in aList:
                for b in a:
                    b.p.power = power

        paramName = "power"
        # 1 ring outer and inner from ring 3
        a = fh.findAssembly(
            targetRing=3,
            width=(1, 0),
            param=paramName,
            blockLevelMax=True,
            compareTo=100,
        )
        ring = a.spatialLocator.getRingPos()[0]
        self.assertEqual(
            ring,
            4,
            "The highest power ring returned is {0}. It should be {1}".format(ring, 4),
        )
        a = fh.findAssembly(
            targetRing=3, width=(1, 0), param=paramName, blockLevelMax=True, compareTo=0
        )
        ring = a.spatialLocator.getRingPos()[0]
        self.assertEqual(
            ring,
            2,
            "The lowest power ring returned is {0}. It should be {1}".format(ring, 2),
        )

        # 2 rings outer from ring 3
        a = fh.findAssembly(
            targetRing=3,
            width=(2, 1),
            param=paramName,
            blockLevelMax=True,
            compareTo=100,
        )
        ring = a.spatialLocator.getRingPos()[0]
        self.assertEqual(
            ring,
            5,
            "The highest power ring returned is {0}. It should be {1}".format(ring, 5),
        )
        a = fh.findAssembly(
            targetRing=3, width=(2, 1), param=paramName, blockLevelMax=True, compareTo=0
        )
        ring = a.spatialLocator.getRingPos()[0]
        self.assertEqual(
            ring,
            3,
            "The lowest power ring returned is {0}. It should be {1}".format(ring, 3),
        )

        # 2 rings inner from ring 3
        a = fh.findAssembly(
            targetRing=3,
            width=(2, -1),
            param=paramName,
            blockLevelMax=True,
            compareTo=100,
        )
        ring = a.spatialLocator.getRingPos()[0]
        self.assertEqual(
            ring,
            3,
            "The highest power ring returned is {0}. It should be {1}".format(ring, 3),
        )
        a = fh.findAssembly(
            targetRing=3,
            width=(2, -1),
            param=paramName,
            blockLevelMax=True,
            compareTo=0,
        )
        ring = a.spatialLocator.getRingPos()[0]
        self.assertEqual(
            ring,
            1,
            "The lowest power ring returned is {0}. It should be {1}".format(ring, 1),
        )

    def test_findMany(self):
        """Tests the findMany and type aspects of the fuel handler"""
        fh = fuelHandlers.FuelHandler(self.o)

        igniters = fh.findAssembly(typeSpec=Flags.IGNITER | Flags.FUEL, findMany=True)
        feeds = fh.findAssembly(typeSpec=Flags.FEED | Flags.FUEL, findMany=True)
        fewFeeds = fh.findAssembly(
            typeSpec=Flags.FEED | Flags.FUEL, findMany=True, maxNumAssems=4
        )

        self.assertEqual(
            len(igniters),
            self.nigniter,
            "Found {0} igniters. Should have found {1}".format(
                len(igniters), self.nigniter
            ),
        )
        self.assertEqual(
            len(feeds),
            self.nfeed,
            "Found {0} feeds. Should have found {1}".format(len(igniters), self.nfeed),
        )
        self.assertEqual(
            len(fewFeeds),
            4,
            "Reduced findMany returned {0} assemblies instead of {1}"
            "".format(len(fewFeeds), 4),
        )

    def test_findInSFP(self):
        """Tests ability to pull from the spent fuel pool"""
        fh = fuelHandlers.FuelHandler(self.o)
        spent = fh.findAssembly(
            findMany=True,
            findFromSfp=True,
            param="percentBu",
            compareTo=100,
            blockLevelMax=True,
        )
        self.assertEqual(
            len(spent),
            self.nSfp,
            "Found {0} assems in SFP. Should have found {1}".format(
                len(spent), self.nSfp
            ),
        )
        burnups = [a.getMaxParam("percentBu") for a in spent]
        bu = spent[0].getMaxParam("percentBu")
        self.assertEqual(
            bu,
            max(burnups),
            "First assembly does not have the "
            "highest burnup ({0}). It has ({1})".format(max(burnups), bu),
        )

    def test_findByCoords(self):
        fh = fuelHandlers.FuelHandler(self.o)
        assem = fh.findAssembly(coords=(0, 0))
        self.assertIs(assem, self.o.r.core[0])

    def test_findWithMinMax(self):
        """Test the complex min/max comparators."""
        fh = fuelHandlers.FuelHandler(self.o)
        assem = fh.findAssembly(
            param="percentBu",
            compareTo=100,
            blockLevelMax=True,
            minParam="percentBu",
            minVal=("percentBu", 0.1),
            maxParam="percentBu",
            maxVal=20.0,
        )
        # the burnup should be the maximum bu within
        # up to a burnup of 20%, which by the simple
        # dummy data layout should be the 2/3rd block in the blocklist
        bs = self.r.core.getBlocks(Flags.FUEL)
        lastB = None
        for b in bs:
            if b.p.percentBu > 20:
                break
            lastB = b
        expected = lastB.parent
        self.assertIs(assem, expected)

        # test the impossible: an block with burnup less than
        # 110% of its own burnup
        assem = fh.findAssembly(
            param="percentBu",
            compareTo=100,
            blockLevelMax=True,
            minParam="percentBu",
            minVal=("percentBu", 1.1),
        )
        self.assertIsNone(assem)

    def runShuffling(self, fh):
        """Shuffle fuel and write out a SHUFFLES.txt file."""
        fh.attachReactor(self.o, self.r)

        # so we don't overwrite the version-controlled armiRun-SHUFFLES.txt
        self.o.cs.caseTitle = "armiRun2"
        fh.interactBOL()

        for cycle in range(3):
            self.r.p.cycle = cycle
            fh.cycle = cycle
            fh.manageFuel(cycle)
            for a in self.r.core.sfp.getChildren():
                self.assertEqual(a.getLocation(), "SFP")
        fh.interactEOL()

    def test_repeatShuffles(self):
        r"""
        Builds a dummy core. Does some shuffles. Repeats the shuffles. Checks that it was a perfect repeat.

        Checks some other things in the meantime

        See Also
        --------
        runShuffling : creates the shuffling file to be read in.
        """
        # check labels before shuffling:
        for a in self.r.core.sfp.getChildren():
            self.assertEqual(a.getLocation(), "SFP")

        # do some shuffles.
        fh = self.r.o.getInterface("fuelHandler")
        self.runShuffling(fh)  # changes caseTitle

        # make sure the generated shuffles file matches the tracked one.
        # This will need to be updated if/when more assemblies are added to the test reactor
        # but must be done carefully. Do not blindly rebaseline this file.
        self.compareFilesLineByLine("armiRun-SHUFFLES.txt", "armiRun2-SHUFFLES.txt")

        # store locations of each assembly
        firstPassResults = {}
        for a in self.r.core.getAssemblies():
            firstPassResults[a.getLocation()] = a.getName()
            self.assertNotIn(a.getLocation(), ["SFP", "LoadQueue", "ExCore"])

        # reset core to BOL state
        # reset assembly counter to get the same assem nums.
        self.setUp()

        newSettings = {"plotShuffleArrows": True}
        # now repeat shuffles
        newSettings["explicitRepeatShuffles"] = "armiRun-SHUFFLES.txt"
        self.o.cs = self.o.cs.modified(newSettings=newSettings)

        fh = self.r.o.getInterface("fuelHandler")

        self.runShuffling(fh)

        # make sure the shuffle was repeated perfectly.
        for a in self.r.core.getAssemblies():
            self.assertEqual(a.getName(), firstPassResults[a.getLocation()])
        for a in self.r.core.sfp.getChildren():
            self.assertEqual(a.getLocation(), "SFP")

    def test_readMoves(self):
        """
        Depends on the shuffleLogic created by repeatShuffles

        See Also
        --------
        runShuffling : creates the shuffling file to be read in.
        """
        numblocks = len(self.r.core.getFirstAssembly())
        fh = fuelHandlers.FuelHandler(self.o)
        moves = fh.readMoves("armiRun-SHUFFLES.txt")
        self.assertEqual(len(moves), 3)
        firstMove = moves[1][0]
        self.assertEqual(firstMove[0], "002-001")
        self.assertEqual(firstMove[1], "SFP")
        self.assertEqual(len(firstMove[2]), numblocks)
        self.assertEqual(firstMove[3], "igniter fuel")
        self.assertEqual(firstMove[4], None)

        # check the move that came back out of the SFP
        sfpMove = moves[2][-2]
        self.assertEqual(sfpMove[0], "SFP")
        self.assertEqual(sfpMove[1], "005-003")
        self.assertEqual(sfpMove[4], "A0085")  # name of assem in SFP

    def test_processMoveList(self):
        fh = fuelHandlers.FuelHandler(self.o)
        moves = fh.readMoves("armiRun-SHUFFLES.txt")
        (
            loadChains,
            loopChains,
            _,
            _,
            loadNames,
            _,
        ) = fh.processMoveList(moves[2])
        self.assertIn("A0085", loadNames)
        self.assertIn(None, loadNames)
        self.assertNotIn("SFP", loadChains)
        self.assertNotIn("LoadQueue", loadChains)
        self.assertFalse(loopChains)

    def test_getFactorList(self):
        fh = fuelHandlers.FuelHandler(self.o)
        factors, _ = fh.getFactorList(0)
        self.assertIn("eqShuffles", factors)

    def test_linPowByPin(self):
        _fh = fuelHandlers.FuelHandler(self.o)
        _hist = self.o.getInterface("history")
        newSettings = {"assemblyRotationStationary": True}
        self.o.cs = self.o.cs.modified(newSettings=newSettings)
        assem = self.o.r.core.getFirstAssembly(Flags.FUEL)
        b = assem.getBlocks(Flags.FUEL)[0]

        b.p.linPowByPin = [1, 2, 3]
        self.assertEqual(type(b.p.linPowByPin), np.ndarray)

        b.p.linPowByPin = np.array([1, 2, 3])
        self.assertEqual(type(b.p.linPowByPin), np.ndarray)

    def test_linPowByPinNeutron(self):
        _fh = fuelHandlers.FuelHandler(self.o)
        _hist = self.o.getInterface("history")
        newSettings = {"assemblyRotationStationary": True}
        self.o.cs = self.o.cs.modified(newSettings=newSettings)
        assem = self.o.r.core.getFirstAssembly(Flags.FUEL)
        b = assem.getBlocks(Flags.FUEL)[0]

        b.p.linPowByPinNeutron = [1, 2, 3]
        self.assertEqual(type(b.p.linPowByPinNeutron), np.ndarray)

        b.p.linPowByPinNeutron = np.array([1, 2, 3])
        self.assertEqual(type(b.p.linPowByPinNeutron), np.ndarray)

    def test_linPowByPinGamma(self):
        _fh = fuelHandlers.FuelHandler(self.o)
        _hist = self.o.getInterface("history")
        newSettings = {"assemblyRotationStationary": True}
        self.o.cs = self.o.cs.modified(newSettings=newSettings)
        assem = self.o.r.core.getFirstAssembly(Flags.FUEL)
        b = assem.getBlocks(Flags.FUEL)[0]

        b.p.linPowByPinGamma = [1, 2, 3]
        self.assertEqual(type(b.p.linPowByPinGamma), np.ndarray)

        b.p.linPowByPinGamma = np.array([1, 2, 3])
        self.assertEqual(type(b.p.linPowByPinGamma), np.ndarray)

<<<<<<< HEAD
    def test_buReducingAssemblyRotation(self):
        fh = fuelHandlers.FuelHandler(self.o)
        hist = self.o.getInterface("history")
        newSettings = {"assemblyRotationStationary": True}
        self.o.cs = self.o.cs.modified(newSettings=newSettings)
        assem = self.o.r.core.getFirstAssembly(Flags.FUEL)

        # apply dummy pin-level data to allow intelligent rotation
        for b in assem.getBlocks(Flags.FUEL):
            b.breakFuelComponentsIntoIndividuals()
            b.initializePinLocations()
            b.p.percentBuMaxPinLocation = 10
            b.p.percentBuMax = 5
            b.p.linPowByPin = list(reversed(range(b.getNumPins())))

        addSomeDetailAssemblies(hist, [assem])
        rotNum = b.getRotationNum()
        fh.buReducingAssemblyRotation()
        self.assertNotEqual(b.getRotationNum(), rotNum)

    def test_buildRingSchedule(self):
        fh = fuelHandlers.FuelHandler(self.o)

        # simple divergent
        schedule = fuelHandlers.translationFunctions.buildRingSchedule(
            self, 1, 9, diverging=True
        )
        self.assertEqual(schedule, [[9], [8], [7], [6], [5], [4], [3], [2], [1]])

        # default inner and outer rings
        schedule = fuelHandlers.translationFunctions.buildRingSchedule(self)
        self.assertEqual(schedule[0][0], 1)
        if fh.r:
            self.assertEqual(schedule[-1][0], fh.r.core.getNumRings())
        else:
            self.assertEqual(schedule[-1][0], 18)

        # simple with no jumps
        schedule = fuelHandlers.translationFunctions.buildRingSchedule(self, 1, 9)
        self.assertEqual(schedule, [[1], [2], [3], [4], [5], [6], [7], [8], [9]])

        # simple with 1 jump
        schedule = fuelHandlers.translationFunctions.buildRingSchedule(
            self, 1, 9, jumpRingFrom=6
        )
        self.assertEqual(schedule, [[5], [4], [3], [2], [1], [6], [7], [8], [9]])

        # crash on outward jumps with converging
        with self.assertRaises(RuntimeError):
            schedule = fuelHandlers.translationFunctions.buildRingSchedule(
                self, 1, 17, jumpRingFrom=0
            )

        # crash on inward jumps for diverging
        with self.assertRaises(RuntimeError):
            schedule = fuelHandlers.translationFunctions.buildRingSchedule(
                self, 1, 17, jumpRingFrom=5, jumpRingTo=3, diverging=True
            )

        # mid way jumping
        schedule = fuelHandlers.translationFunctions.buildRingSchedule(
            self, 1, 9, jumpRingTo=6, jumpRingFrom=3, diverging=True
        )
        self.assertEqual(schedule, [[9], [8], [7], [4], [5], [6], [3], [2], [1]])

    def test_buildConvergentRingSchedule(self):
        fh = fuelHandlers.FuelHandler(self.o)
        schedule = fuelHandlers.translationFunctions.buildConvergentRingSchedule(
            self, 1, 9
        )
        self.assertEqual(schedule, [[1], [2], [3], [4], [5], [6], [7], [8], [9]])

        # default inner and outer rings
        schedule = fuelHandlers.translationFunctions.buildConvergentRingSchedule(self)
        self.assertEqual(schedule[0][0], 1)
        if fh.r:
            self.assertEqual(schedule[-1][0], fh.r.core.getNumRings())
        else:
            self.assertEqual(schedule[-1][0], 18)

    def test_getRingAssemblies(self):
        fh = fuelHandlers.FuelHandler(self.o)

        # simple
        schedule = [[2], [1]]
        assemblies = fuelHandlers.translationFunctions.getRingAssemblies(fh, schedule)
        self.assertEqual(
            [[assy.getLocation() for assy in assyList] for assyList in assemblies],
            [
                [
                    "002-001",
                    "002-002",
                ],
                ["001-001"],
            ],
        )

        # circular ring
        schedule = [[2], [1]]
        assemblies = fuelHandlers.translationFunctions.getRingAssemblies(
            fh, schedule, circular=True
        )
        self.assertEqual(
            [[assy.getLocation() for assy in assyList] for assyList in assemblies],
            [
                ["004-018", "003-001", "004-002", "004-003", "003-003", "004-005"],
                ["001-001", "003-012", "002-001", "003-002", "002-002"],
            ],
        )

        # distance smart sorting
        fh.cs["circularRingOrder"] = "distanceSmart"
        schedule = [[3], [2], [1]]
        assemblies = fuelHandlers.translationFunctions.getRingAssemblies(fh, schedule)
        self.assertEqual(
            [[assy.getLocation() for assy in assyList] for assyList in assemblies],
            [
                ["003-012", "003-002", "003-001", "003-003"],
                ["002-001", "002-002"],
                ["001-001"],
            ],
        )

        # default to distance smart sorting
        fh.cs["circularRingOrder"] = None
        schedule = [[3], [2], [1]]
        assemblies = fuelHandlers.translationFunctions.getRingAssemblies(fh, schedule)
        self.assertEqual(
            [[assy.getLocation() for assy in assyList] for assyList in assemblies],
            [
                ["003-012", "003-002", "003-001", "003-003"],
                ["002-001", "002-002"],
                ["001-001"],
            ],
        )

    def test_getBatchZoneAssembliesFromLocation(self):
        import numpy

        fh = fuelHandlers.FuelHandler(self.o)
        assemblies = (
            fuelHandlers.translationFunctions.getBatchZoneAssembliesFromLocation(
                fh,
                [
                    [
                        "002-001",
                        "002-002",
                    ],
                    ["001-001"],
                ],
            )
        )
        self.assertEqual(
            [[assy.getLocation() for assy in assyList] for assyList in assemblies],
            [
                [
                    "002-001",
                    "002-002",
                ],
                ["001-001"],
            ],
        )

        # test invalid assembly locations
        with self.assertRaises(RuntimeError):
            invalidAssembly = (
                fuelHandlers.translationFunctions.getBatchZoneAssembliesFromLocation(
                    fh, [["001-002"]]
                )
            )
        with self.assertRaises(RuntimeError):
            invalidAssembly = (
                fuelHandlers.translationFunctions.getBatchZoneAssembliesFromLocation(
                    fh, [["002-007"]]
                )
            )
        with self.assertRaises(RuntimeError):
            invalidAssembly = (
                fuelHandlers.translationFunctions.getBatchZoneAssembliesFromLocation(
                    fh, [["{:03d}-001".format(fh.r.core.getNumRings() + 1)]]
                )
            )

        # test new assembly
        newAssembly = (
            fuelHandlers.translationFunctions.getBatchZoneAssembliesFromLocation(
                fh, [["new: {}".format(fh.r.core.refAssem.getType())]]
            )
        )
        self.assertEqual(newAssembly[0][0].getType(), fh.r.core.refAssem.getType())
        self.assertEqual(len(newAssembly[0][0]), len(fh.r.core.refAssem))
        # test new assembly with changed enrichment
        newAssembly = (
            fuelHandlers.translationFunctions.getBatchZoneAssembliesFromLocation(
                fh, [["new: {}; enrichment: 14.5".format(fh.r.core.refAssem.getType())]]
            )
        )
        self.assertEqual(newAssembly[0][0].getType(), fh.r.core.refAssem.getType())
        for block in newAssembly[0][0].getChildrenWithFlags(Flags.FUEL):
            self.assertAlmostEqual(block.p.enrichmentBOL, 14.5, 13)
        # test new assembly with invalid enrichment change
        with self.assertRaises(RuntimeError):
            invalidAssembly = (
                fuelHandlers.translationFunctions.getBatchZoneAssembliesFromLocation(
                    fh,
                    [["new: {}; enrichment: 5,5".format(fh.r.core.refAssem.getType())]],
                )
            )
        # test invalid new assembly
        with self.assertRaises(RuntimeError):
            invalidAssembly = (
                fuelHandlers.translationFunctions.getBatchZoneAssembliesFromLocation(
                    fh, [["new: invalidType"]]
                )
            )

        # test sfp assembly
        sfpAssembly = (
            fuelHandlers.translationFunctions.getBatchZoneAssembliesFromLocation(
                fh, [["sfp: {}".format(fh.r.core.sfp.getChildren()[0].getName())]]
            )
        )
        # test invalid sfp assembly
        with self.assertRaises(RuntimeError):
            invalidAssembly = (
                fuelHandlers.translationFunctions.getBatchZoneAssembliesFromLocation(
                    fh, [["sfp: invalidAssyName"]]
                )
            )

        # test invalid assembly setting
        with self.assertRaises((NotImplementedError, RuntimeError)):
            invalidAssembly = (
                fuelHandlers.translationFunctions.getBatchZoneAssembliesFromLocation(
                    fh, [["invalid: 1"]]
                )
            )

        # test sort function
        def _sortTestFun(assembly):
            origin = numpy.array([0.0, 0.0, 0.0])
            p = numpy.array(assembly.spatialLocator.getLocalCoordinates())
            return round(((p - origin) ** 2).sum(), 5)

        assemblies = (
            fuelHandlers.translationFunctions.getBatchZoneAssembliesFromLocation(
                fh,
                [
                    [
                        "003-001",
                        "003-002",
                    ],
                    ["001-001"],
                ],
                sortFun=_sortTestFun,
            )
        )
        self.assertEqual(
            [[assy.getLocation() for assy in assyList] for assyList in assemblies],
            [
                [
                    "003-002",
                    "003-001",
                ],
                ["001-001"],
            ],
        )

        # test invalid sort function
        with self.assertRaises(RuntimeError):
            assemblies = (
                fuelHandlers.translationFunctions.getBatchZoneAssembliesFromLocation(
                    fh,
                    [
                        [
                            "003-001",
                            "003-002",
                        ],
                        ["001-001"],
                    ],
                    sortFun="a",
                )
            )

    def test_getCascadesFromLocations(self):
        fh = fuelHandlers.FuelHandler(self.o)
        locations = [
            [
                "002-001",
                "002-002",
            ],
            ["001-001"],
        ]
        assemblies = fuelHandlers.translationFunctions.getCascadesFromLocations(
            fh, locations
        )
        self.assertEqual(
            [[assy.getLocation() for assy in assyList] for assyList in assemblies],
            locations,
        )

    def test_buildBatchCascades(self):
        fh = fuelHandlers.FuelHandler(self.o)
        # converging 2 jumps
        schedule = fuelHandlers.translationFunctions.buildRingSchedule(
            self, 1, 3, diverging=False
        )
        assemblies = fuelHandlers.translationFunctions.getRingAssemblies(fh, schedule)
        batchCascade = fuelHandlers.translationFunctions.buildBatchCascades(assemblies)
        self.assertEqual(
            batchCascade,
            fuelHandlers.translationFunctions.getCascadesFromLocations(
                fh,
                [
                    ["003-003"],
                    ["002-001", "003-012"],
                    ["002-002", "003-002"],
                    ["001-001", "003-001"],
                ],
            ),
        )

        # diverging 1 jump
        schedule = fuelHandlers.translationFunctions.buildRingSchedule(
            self, 1, 2, diverging=True
        )
        assemblies = fuelHandlers.translationFunctions.getRingAssemblies(fh, schedule)
        batchCascade = fuelHandlers.translationFunctions.buildBatchCascades(assemblies)
        self.assertEqual(
            batchCascade,
            fuelHandlers.translationFunctions.getCascadesFromLocations(
                fh, [["002-002", "002-001", "001-001"]]
            ),
        )

        # diverging 2 jumps
        schedule = fuelHandlers.translationFunctions.buildRingSchedule(
            self, 1, 3, diverging=True
        )
        assemblies = fuelHandlers.translationFunctions.getRingAssemblies(fh, schedule)
        batchCascade = fuelHandlers.translationFunctions.buildBatchCascades(assemblies)
        self.assertEqual(
            batchCascade,
            fuelHandlers.translationFunctions.getCascadesFromLocations(
                fh,
                [
                    [
                        "003-003",
                        "003-001",
                        "003-002",
                        "003-0012",
                        "002-002",
                        "002-001",
                        "001-001",
                    ]
                ],
            ),
        )

        # new fuel
        schedule = fuelHandlers.translationFunctions.buildRingSchedule(
            self,
            1,
            2,
            diverging=False,
        )
        assemblies = fuelHandlers.translationFunctions.getRingAssemblies(fh, schedule)
        batchCascade = fuelHandlers.translationFunctions.buildBatchCascades(
            assemblies, newFuelName=fh.r.core.refAssem.getType()
        )
        self.assertEqual(
            [[assy.getLocation() for assy in assyList] for assyList in batchCascade],
            [["002-002", "LoadQueue"], ["001-001", "002-001", "LoadQueue"]],
        )

        # invalid new fuel
        schedule = fuelHandlers.translationFunctions.buildRingSchedule(
            self,
            1,
            2,
            diverging=False,
        )
        assemblies = fuelHandlers.translationFunctions.getRingAssemblies(fh, schedule)
        with self.assertRaises(ValueError):
            batchCascade = fuelHandlers.translationFunctions.buildBatchCascades(
                assemblies, newFuelName="invalidType"
            )

    def test_changeBlockLevelEnrichment(self):
        fh = fuelHandlers.FuelHandler(self.o)
        assy = self.r.core.getAssemblies(Flags.FEED)[0]

        # Test single enrichment
        newEnrich = 0.16
        fuelHandlers.translationFunctions.changeBlockLevelEnrichment(assy, newEnrich)
        for block in assy.getBlocks(Flags.FUEL):
            self.assertAlmostEqual(block.getFissileMassEnrich(), 0.16, delta=1e-6)

        # Test enrichment list
        newEnrich = [0.12, 0.14, 0.16]
        fuelHandlers.translationFunctions.changeBlockLevelEnrichment(assy, newEnrich)
        for index, block in enumerate(assy.getBlocks(Flags.FUEL)):
            self.assertAlmostEqual(
                block.getFissileMassEnrich(), newEnrich[index], delta=1e-6
            )

        # Test invalid enrichment list length and invalid enrichment value
        newEnrich = [0.12, 0.14, 0.16, 0.15]
        with self.assertRaises(RuntimeError):
            fuelHandlers.translationFunctions.changeBlockLevelEnrichment(
                assy, newEnrich
            )
        newEnrich = "a"
        with self.assertRaises(RuntimeError):
            fuelHandlers.translationFunctions.changeBlockLevelEnrichment(
                assy, newEnrich
            )

    def test_buildEqRingSchedule(self):
        fh = fuelHandlers.FuelHandler(self.o)
        locSchedule = fh.buildEqRingSchedule([2, 1])
        self.assertEqual(locSchedule, ["002-001", "002-002", "001-001"])

        fh.cs["circularRingOrder"] = "distanceSmart"
        locSchedule = fh.buildEqRingSchedule([2, 1])
        self.assertEqual(locSchedule, ["002-001", "002-002", "001-001"])

        fh.cs["circularRingOrder"] = "somethingCrazy"
        locSchedule = fh.buildEqRingSchedule([2, 1])
        self.assertEqual(locSchedule, ["002-001", "002-002", "001-001"])

=======
>>>>>>> 86f3716e
    def test_transferStationaryBlocks(self):
        """
        Test the _transferStationaryBlocks method .
        """
        # grab stationary block flags
        sBFList = self.r.core.stationaryBlockFlagsList

        # grab the assemblies
        assems = self.r.core.getAssemblies(Flags.FUEL)

        # grab two arbitrary assemblies
        a1 = assems[1]
        a2 = assems[2]

        # grab the stationary blocks pre swap
        a1PreSwapStationaryBlocks = [
            [block.getName(), block.spatialLocator.k]
            for block in a1
            if any(block.hasFlags(sbf) for sbf in sBFList)
        ]

        a2PreSwapStationaryBlocks = [
            [block.getName(), block.spatialLocator.k]
            for block in a2
            if any(block.hasFlags(sbf) for sbf in sBFList)
        ]

        # swap the stationary blocks
        fh = fuelHandlers.FuelHandler(self.o)
        fh._transferStationaryBlocks(a1, a2)

        # grab the stationary blocks post swap
        a1PostSwapStationaryBlocks = [
            [block.getName(), block.spatialLocator.k]
            for block in a1
            if any(block.hasFlags(sbf) for sbf in sBFList)
        ]

        a2PostSwapStationaryBlocks = [
            [block.getName(), block.spatialLocator.k]
            for block in a2
            if any(block.hasFlags(sbf) for sbf in sBFList)
        ]

        # validate the stationary blocks have swapped locations and are aligned
        self.assertEqual(a1PostSwapStationaryBlocks, a2PreSwapStationaryBlocks)
        self.assertEqual(a2PostSwapStationaryBlocks, a1PreSwapStationaryBlocks)

    def test_transferIncompatibleStationaryBlocks(self):
        """
        Test the _transferStationaryBlocks method
        for the case where the input assemblies have
        different numbers as well as unaligned locations of stationary blocks.
        """
        # grab stationary block flags
        sBFList = self.r.core.stationaryBlockFlagsList

        # grab the assemblies
        assems = self.r.core.getAssemblies(Flags.FUEL)

        # grab two arbitrary assemblies
        a1 = assems[1]
        a2 = assems[2]

        # change a block in assembly 1 to be flagged as a stationary block
        for block in a1:
            if not any(block.hasFlags(sbf) for sbf in sBFList):
                a1[block.spatialLocator.k].setType(
                    a1[block.spatialLocator.k].p.type, sBFList[0]
                )
                self.assertTrue(any(block.hasFlags(sbf) for sbf in sBFList))
                break

        # try to swap stationary blocks between assembly 1 and 2
        fh = fuelHandlers.FuelHandler(self.o)
        with self.assertRaises(ValueError):
            fh._transferStationaryBlocks(a1, a2)

        # re-initialize assemblies
        self.setUp()
        assems = self.r.core.getAssemblies(Flags.FUEL)
        a1 = assems[1]
        a2 = assems[2]

        # move location of a stationary flag in assembly 1
        for block in a1:
            if any(block.hasFlags(sbf) for sbf in sBFList):
                # change flag of first identified stationary block to fuel
                a1[block.spatialLocator.k].setType(
                    a1[block.spatialLocator.k].p.type, Flags.FUEL
                )
                self.assertTrue(a1[block.spatialLocator.k].hasFlags(Flags.FUEL))
                # change next or previous block flag to stationary flag
                try:
                    a1[block.spatialLocator.k + 1].setType(
                        a1[block.spatialLocator.k + 1].p.type, sBFList[0]
                    )
                    self.assertTrue(
                        any(
                            a1[block.spatialLocator.k + 1].hasFlags(sbf)
                            for sbf in sBFList
                        )
                    )
                except:
                    a1[block.spatialLocator.k - 1].setType(
                        a1[block.spatialLocator.k - 1].p.type, sBFList[0]
                    )
                    self.assertTrue(
                        any(
                            a1[block.spatialLocator.k - 1].hasFlags(sbf)
                            for sbf in sBFList
                        )
                    )
                break

        # try to swap stationary blocks between assembly 1 and 2
        with self.assertRaises(ValueError):
            fh._transferStationaryBlocks(a1, a2)

    def test_dischargeSwap(self):
        """
        Test the dischargeSwap method.
        """
        # grab stationary block flags
        sBFList = self.r.core.stationaryBlockFlagsList

        # grab an arbitrary fuel assembly from the core and from the SFP
        a1 = self.r.core.getAssemblies(Flags.FUEL)[0]
        a2 = self.r.core.sfp.getChildren(Flags.FUEL)[0]

        # grab the stationary blocks pre swap
        a1PreSwapStationaryBlocks = [
            [block.getName(), block.spatialLocator.k]
            for block in a1
            if any(block.hasFlags(sbf) for sbf in sBFList)
        ]

        a2PreSwapStationaryBlocks = [
            [block.getName(), block.spatialLocator.k]
            for block in a2
            if any(block.hasFlags(sbf) for sbf in sBFList)
        ]

        # test discharging assembly 1 and replacing with assembly 2
        fh = fuelHandlers.FuelHandler(self.o)
        fh.dischargeSwap(a2, a1)
        self.assertTrue(a1.getLocation() in a1.NOT_IN_CORE)
        self.assertTrue(a2.getLocation() not in a2.NOT_IN_CORE)

        # grab the stationary blocks post swap
        a1PostSwapStationaryBlocks = [
            [block.getName(), block.spatialLocator.k]
            for block in a1
            if any(block.hasFlags(sbf) for sbf in sBFList)
        ]

        a2PostSwapStationaryBlocks = [
            [block.getName(), block.spatialLocator.k]
            for block in a2
            if any(block.hasFlags(sbf) for sbf in sBFList)
        ]

        # validate the stationary blocks have swapped locations correctly and are aligned
        self.assertEqual(a1PostSwapStationaryBlocks, a2PreSwapStationaryBlocks)
        self.assertEqual(a2PostSwapStationaryBlocks, a1PreSwapStationaryBlocks)

    def test_dischargeSwapIncompatibleStationaryBlocks(self):
        """
        Test the _transferStationaryBlocks method
        for the case where the input assemblies have
        different numbers as well as unaligned locations of stationary blocks.
        """
        # grab stationary block flags
        sBFList = self.r.core.stationaryBlockFlagsList

        # grab an arbitrary fuel assembly from the core and from the SFP
        a1 = self.r.core.getAssemblies(Flags.FUEL)[0]
        a2 = self.r.core.sfp.getChildren(Flags.FUEL)[0]

        # change a block in assembly 1 to be flagged as a stationary block
        for block in a1:
            if not any(block.hasFlags(sbf) for sbf in sBFList):
                a1[block.spatialLocator.k].setType(
                    a1[block.spatialLocator.k].p.type, sBFList[0]
                )
                self.assertTrue(any(block.hasFlags(sbf) for sbf in sBFList))
                break

        # try to discharge assembly 1 and replace with assembly 2
        fh = fuelHandlers.FuelHandler(self.o)
        with self.assertRaises(ValueError):
            fh.dischargeSwap(a2, a1)

        # re-initialize assemblies
        self.setUp()
        a1 = self.r.core.getAssemblies(Flags.FUEL)[0]
        a2 = self.r.core.sfp.getChildren(Flags.FUEL)[0]

        # move location of a stationary flag in assembly 1
        for block in a1:
            if any(block.hasFlags(sbf) for sbf in sBFList):
                # change flag of first identified stationary block to fuel
                a1[block.spatialLocator.k].setType(
                    a1[block.spatialLocator.k].p.type, Flags.FUEL
                )
                self.assertTrue(a1[block.spatialLocator.k].hasFlags(Flags.FUEL))
                # change next or previous block flag to stationary flag
                try:
                    a1[block.spatialLocator.k + 1].setType(
                        a1[block.spatialLocator.k + 1].p.type, sBFList[0]
                    )
                    self.assertTrue(
                        any(
                            a1[block.spatialLocator.k + 1].hasFlags(sbf)
                            for sbf in sBFList
                        )
                    )
                except:
                    a1[block.spatialLocator.k - 1].setType(
                        a1[block.spatialLocator.k - 1].p.type, sBFList[0]
                    )
                    self.assertTrue(
                        any(
                            a1[block.spatialLocator.k - 1].hasFlags(sbf)
                            for sbf in sBFList
                        )
                    )
                break

        # try to discharge assembly 1 and replace with assembly 2
        with self.assertRaises(ValueError):
            fh.dischargeSwap(a2, a1)

    def test_validateAssemblySwap(self):
        """
        Test the _validateAssemblySwap method.
        """

        # grab the assemblies
        assems = self.r.core.getAssemblies(Flags.FUEL)

        # grab two arbitrary assemblies
        a1 = assems[1]
        a2 = assems[2]

        # swap assemblies
        fh = fuelHandlers.FuelHandler(self)
        oldA1Location = a1.spatialLocator
        oldA2Location = a2.spatialLocator
        a1StationaryBlocks, a2StationaryBlocks = fh._transferStationaryBlocks(a1, a2)
        a1.moveTo(oldA2Location)
        self.assertTrue(a1.spatialLocator == oldA2Location)
        a2.moveTo(oldA1Location)
        self.assertTrue(a2.spatialLocator == oldA1Location)

        # swap the stationary blocks back
        fh._transferStationaryBlocks(a1, a2)

        with self.assertRaises(ValueError):
            fh._validateAssemblySwap(
                a1StationaryBlocks, oldA1Location, a2StationaryBlocks, oldA2Location
            )

    def test_validateLocations(self):
        """
        Test the validateLocations method.
        """
        # grab the assemblies
        assems = self.r.core.getAssemblies(Flags.FUEL)

        # grab two arbitrary assemblies
        a1 = assems[1]
        a2 = assems[2]

        # move assembly 1 to assembly 2 location
        a1.moveTo(a2.spatialLocator)
        self.assertTrue(a1.spatialLocator == a2.spatialLocator)

        #
        fh = self.r.o.getInterface("fuelHandler")
        with self.assertRaises(ValueError):
            fh.validateLocations()


class TestFuelPlugin(unittest.TestCase):
    """Tests that make sure the plugin is being discovered well."""

    def test_settingsAreDiscovered(self):
        cs = caseSettings.Settings()
        nm = settings.CONF_CIRCULAR_RING_ORDER
        self.assertEqual(cs[nm], "angle")

        setting = cs.getSetting(nm)
        self.assertIn("distance", setting.options)


def addSomeDetailAssemblies(hist, assems):
    for a in assems:
        hist.detailAssemblyNames.append(a.getName())


if __name__ == "__main__":
    unittest.main()<|MERGE_RESOLUTION|>--- conflicted
+++ resolved
@@ -471,87 +471,6 @@
         b.p.linPowByPinGamma = np.array([1, 2, 3])
         self.assertEqual(type(b.p.linPowByPinGamma), np.ndarray)
 
-<<<<<<< HEAD
-    def test_buReducingAssemblyRotation(self):
-        fh = fuelHandlers.FuelHandler(self.o)
-        hist = self.o.getInterface("history")
-        newSettings = {"assemblyRotationStationary": True}
-        self.o.cs = self.o.cs.modified(newSettings=newSettings)
-        assem = self.o.r.core.getFirstAssembly(Flags.FUEL)
-
-        # apply dummy pin-level data to allow intelligent rotation
-        for b in assem.getBlocks(Flags.FUEL):
-            b.breakFuelComponentsIntoIndividuals()
-            b.initializePinLocations()
-            b.p.percentBuMaxPinLocation = 10
-            b.p.percentBuMax = 5
-            b.p.linPowByPin = list(reversed(range(b.getNumPins())))
-
-        addSomeDetailAssemblies(hist, [assem])
-        rotNum = b.getRotationNum()
-        fh.buReducingAssemblyRotation()
-        self.assertNotEqual(b.getRotationNum(), rotNum)
-
-    def test_buildRingSchedule(self):
-        fh = fuelHandlers.FuelHandler(self.o)
-
-        # simple divergent
-        schedule = fuelHandlers.translationFunctions.buildRingSchedule(
-            self, 1, 9, diverging=True
-        )
-        self.assertEqual(schedule, [[9], [8], [7], [6], [5], [4], [3], [2], [1]])
-
-        # default inner and outer rings
-        schedule = fuelHandlers.translationFunctions.buildRingSchedule(self)
-        self.assertEqual(schedule[0][0], 1)
-        if fh.r:
-            self.assertEqual(schedule[-1][0], fh.r.core.getNumRings())
-        else:
-            self.assertEqual(schedule[-1][0], 18)
-
-        # simple with no jumps
-        schedule = fuelHandlers.translationFunctions.buildRingSchedule(self, 1, 9)
-        self.assertEqual(schedule, [[1], [2], [3], [4], [5], [6], [7], [8], [9]])
-
-        # simple with 1 jump
-        schedule = fuelHandlers.translationFunctions.buildRingSchedule(
-            self, 1, 9, jumpRingFrom=6
-        )
-        self.assertEqual(schedule, [[5], [4], [3], [2], [1], [6], [7], [8], [9]])
-
-        # crash on outward jumps with converging
-        with self.assertRaises(RuntimeError):
-            schedule = fuelHandlers.translationFunctions.buildRingSchedule(
-                self, 1, 17, jumpRingFrom=0
-            )
-
-        # crash on inward jumps for diverging
-        with self.assertRaises(RuntimeError):
-            schedule = fuelHandlers.translationFunctions.buildRingSchedule(
-                self, 1, 17, jumpRingFrom=5, jumpRingTo=3, diverging=True
-            )
-
-        # mid way jumping
-        schedule = fuelHandlers.translationFunctions.buildRingSchedule(
-            self, 1, 9, jumpRingTo=6, jumpRingFrom=3, diverging=True
-        )
-        self.assertEqual(schedule, [[9], [8], [7], [4], [5], [6], [3], [2], [1]])
-
-    def test_buildConvergentRingSchedule(self):
-        fh = fuelHandlers.FuelHandler(self.o)
-        schedule = fuelHandlers.translationFunctions.buildConvergentRingSchedule(
-            self, 1, 9
-        )
-        self.assertEqual(schedule, [[1], [2], [3], [4], [5], [6], [7], [8], [9]])
-
-        # default inner and outer rings
-        schedule = fuelHandlers.translationFunctions.buildConvergentRingSchedule(self)
-        self.assertEqual(schedule[0][0], 1)
-        if fh.r:
-            self.assertEqual(schedule[-1][0], fh.r.core.getNumRings())
-        else:
-            self.assertEqual(schedule[-1][0], 18)
-
     def test_getRingAssemblies(self):
         fh = fuelHandlers.FuelHandler(self.o)
 
@@ -890,21 +809,6 @@
                 assy, newEnrich
             )
 
-    def test_buildEqRingSchedule(self):
-        fh = fuelHandlers.FuelHandler(self.o)
-        locSchedule = fh.buildEqRingSchedule([2, 1])
-        self.assertEqual(locSchedule, ["002-001", "002-002", "001-001"])
-
-        fh.cs["circularRingOrder"] = "distanceSmart"
-        locSchedule = fh.buildEqRingSchedule([2, 1])
-        self.assertEqual(locSchedule, ["002-001", "002-002", "001-001"])
-
-        fh.cs["circularRingOrder"] = "somethingCrazy"
-        locSchedule = fh.buildEqRingSchedule([2, 1])
-        self.assertEqual(locSchedule, ["002-001", "002-002", "001-001"])
-
-=======
->>>>>>> 86f3716e
     def test_transferStationaryBlocks(self):
         """
         Test the _transferStationaryBlocks method .
