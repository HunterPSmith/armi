# Copyright 2019 TerraPower, LLC
#
# Licensed under the Apache License, Version 2.0 (the "License");
# you may not use this file except in compliance with the License.
# You may obtain a copy of the License at
#
#     http://www.apache.org/licenses/LICENSE-2.0
#
# Unless required by applicable law or agreed to in writing, software
# distributed under the License is distributed on an "AS IS" BASIS,
# WITHOUT WARRANTIES OR CONDITIONS OF ANY KIND, either express or implied.
# See the License for the specific language governing permissions and
# limitations under the License.
"""
Tests some capabilities of the fuel handling machine.

This test is high enough level that it requires input files to be present. The ones to use
are called armiRun.yaml which is located in armi.tests
"""
# pylint: disable=missing-function-docstring,missing-class-docstring,abstract-method,protected-access
import collections
import copy
import os
import unittest

import numpy as np

from armi.physics.fuelCycle import fuelHandlers, settings
from armi.reactor import assemblies, blocks, components, grids
from armi.reactor.flags import Flags
from armi.reactor.tests import test_reactors
from armi.settings import caseSettings
from armi.tests import ArmiTestHelper, TEST_ROOT
from armi.utils import directoryChangers


class TestFuelHandler(ArmiTestHelper):
    @classmethod
    def setUpClass(cls):
        # prepare the input files. This is important so the unit tests run from wherever
        # they need to run from.
        cls.directoryChanger = directoryChangers.DirectoryChanger(
            TEST_ROOT, dumpOnException=False
        )
        cls.directoryChanger.open()

    @classmethod
    def tearDownClass(cls):
        cls.directoryChanger.close()

    def setUp(self):
        r"""
        Build a dummy reactor without using input files. There are some igniters and feeds
        but none of these have any number densities.
        """
        self.o, self.r = test_reactors.loadTestReactor(
            self.directoryChanger.destination,
            customSettings={"nCycles": 3, "trackAssems": True},
        )

        blockList = self.r.core.getBlocks()
        for bi, b in enumerate(blockList):
            b.p.flux = 5e10
            if b.isFuel():
                b.p.percentBu = 30.0 * bi / len(blockList)
        self.nfeed = len(self.r.core.getAssemblies(Flags.FEED))
        self.nigniter = len(self.r.core.getAssemblies(Flags.IGNITER))
        self.nSfp = len(self.r.core.sfp)

        # generate a reactor with assemblies
        # generate components with materials
        nPins = 271

        fuelDims = {"Tinput": 273.0, "Thot": 273.0, "od": 1.0, "id": 0.0, "mult": nPins}
        fuel = components.Circle("fuel", "UZr", **fuelDims)

        cladDims = {"Tinput": 273.0, "Thot": 273.0, "od": 1.1, "id": 1.0, "mult": nPins}
        clad = components.Circle("clad", "HT9", **cladDims)

        interDims = {
            "Tinput": 273.0,
            "Thot": 273.0,
            "op": 16.8,
            "ip": 16.0,
            "mult": 1.0,
        }
        interSodium = components.Hexagon("interCoolant", "Sodium", **interDims)

        # generate a block
        self.block = blocks.HexBlock("TestHexBlock")
        self.block.setType("fuel")
        self.block.setHeight(10.0)
        self.block.add(fuel)
        self.block.add(clad)
        self.block.add(interSodium)

        # generate an assembly
        self.assembly = assemblies.HexAssembly("TestAssemblyType")
        self.assembly.spatialGrid = grids.axialUnitGrid(1)
        for _ in range(1):
            self.assembly.add(copy.deepcopy(self.block))

        # copy the assembly to make a list of assemblies and have a reference assembly
        self.aList = []
        for _ in range(6):
            self.aList.append(copy.deepcopy(self.assembly))

        self.refAssembly = copy.deepcopy(self.assembly)
        self.directoryChanger.open()

    def tearDown(self):
        # clean up the test
        self.block = None
        self.assembly = None
        self.aList = None
        self.refAssembly = None
        self.r = None
        self.o = None

        self.directoryChanger.close()

    def test_findHighBu(self):
        loc = self.r.core.spatialGrid.getLocatorFromRingAndPos(5, 4)
        a = self.r.core.childrenByLocator[loc]
        # set burnup way over 1.0, which is otherwise the highest bu in the core
        a[0].p.percentBu = 50

        fh = fuelHandlers.FuelHandler(self.o)
        a1 = fh.findAssembly(
            param="percentBu", compareTo=100, blockLevelMax=True, typeSpec=None
        )
        self.assertIs(a, a1)

    def test_width(self):
        """Tests the width capability of findAssembly."""
        fh = fuelHandlers.FuelHandler(self.o)
        assemsByRing = collections.defaultdict(list)
        for a in self.r.core.getAssemblies():
            assemsByRing[a.spatialLocator.getRingPos()[0]].append(a)

        # instantiate reactor power. more power in more outer rings
        for ring, power in zip(range(1, 8), range(10, 80, 10)):
            aList = assemsByRing[ring]
            for a in aList:
                for b in a:
                    b.p.power = power

        paramName = "power"
        # 1 ring outer and inner from ring 3
        a = fh.findAssembly(
            targetRing=3,
            width=(1, 0),
            param=paramName,
            blockLevelMax=True,
            compareTo=100,
        )
        ring = a.spatialLocator.getRingPos()[0]
        self.assertEqual(
            ring,
            4,
            "The highest power ring returned is {0}. It should be {1}".format(ring, 4),
        )
        a = fh.findAssembly(
            targetRing=3, width=(1, 0), param=paramName, blockLevelMax=True, compareTo=0
        )
        ring = a.spatialLocator.getRingPos()[0]
        self.assertEqual(
            ring,
            2,
            "The lowest power ring returned is {0}. It should be {1}".format(ring, 2),
        )

        # 2 rings outer from ring 3
        a = fh.findAssembly(
            targetRing=3,
            width=(2, 1),
            param=paramName,
            blockLevelMax=True,
            compareTo=100,
        )
        ring = a.spatialLocator.getRingPos()[0]
        self.assertEqual(
            ring,
            5,
            "The highest power ring returned is {0}. It should be {1}".format(ring, 5),
        )
        a = fh.findAssembly(
            targetRing=3, width=(2, 1), param=paramName, blockLevelMax=True, compareTo=0
        )
        ring = a.spatialLocator.getRingPos()[0]
        self.assertEqual(
            ring,
            3,
            "The lowest power ring returned is {0}. It should be {1}".format(ring, 3),
        )

        # 2 rings inner from ring 3
        a = fh.findAssembly(
            targetRing=3,
            width=(2, -1),
            param=paramName,
            blockLevelMax=True,
            compareTo=100,
        )
        ring = a.spatialLocator.getRingPos()[0]
        self.assertEqual(
            ring,
            3,
            "The highest power ring returned is {0}. It should be {1}".format(ring, 3),
        )
        a = fh.findAssembly(
            targetRing=3,
            width=(2, -1),
            param=paramName,
            blockLevelMax=True,
            compareTo=0,
        )
        ring = a.spatialLocator.getRingPos()[0]
        self.assertEqual(
            ring,
            1,
            "The lowest power ring returned is {0}. It should be {1}".format(ring, 1),
        )

    def test_findMany(self):
        """Tests the findMany and type aspects of the fuel handler"""
        fh = fuelHandlers.FuelHandler(self.o)

        igniters = fh.findAssembly(typeSpec=Flags.IGNITER | Flags.FUEL, findMany=True)
        feeds = fh.findAssembly(typeSpec=Flags.FEED | Flags.FUEL, findMany=True)
        fewFeeds = fh.findAssembly(
            typeSpec=Flags.FEED | Flags.FUEL, findMany=True, maxNumAssems=4
        )

        self.assertEqual(
            len(igniters),
            self.nigniter,
            "Found {0} igniters. Should have found {1}".format(
                len(igniters), self.nigniter
            ),
        )
        self.assertEqual(
            len(feeds),
            self.nfeed,
            "Found {0} feeds. Should have found {1}".format(len(igniters), self.nfeed),
        )
        self.assertEqual(
            len(fewFeeds),
            4,
            "Reduced findMany returned {0} assemblies instead of {1}"
            "".format(len(fewFeeds), 4),
        )

    def test_findInSFP(self):
        """Tests ability to pull from the spent fuel pool"""
        fh = fuelHandlers.FuelHandler(self.o)
        spent = fh.findAssembly(
            findMany=True,
            findFromSfp=True,
            param="percentBu",
            compareTo=100,
            blockLevelMax=True,
        )
        self.assertEqual(
            len(spent),
            self.nSfp,
            "Found {0} assems in SFP. Should have found {1}".format(
                len(spent), self.nSfp
            ),
        )
        burnups = [a.getMaxParam("percentBu") for a in spent]
        bu = spent[0].getMaxParam("percentBu")
        self.assertEqual(
            bu,
            max(burnups),
            "First assembly does not have the "
            "highest burnup ({0}). It has ({1})".format(max(burnups), bu),
        )

    def test_findByCoords(self):
        fh = fuelHandlers.FuelHandler(self.o)
        assem = fh.findAssembly(coords=(0, 0))
        self.assertIs(assem, self.o.r.core[0])

    def test_findWithMinMax(self):
        """Test the complex min/max comparators."""
        fh = fuelHandlers.FuelHandler(self.o)
        assem = fh.findAssembly(
            param="percentBu",
            compareTo=100,
            blockLevelMax=True,
            minParam="percentBu",
            minVal=("percentBu", 0.1),
            maxParam="percentBu",
            maxVal=20.0,
        )
        # the burnup should be the maximum bu within
        # up to a burnup of 20%, which by the simple
        # dummy data layout should be the 2/3rd block in the blocklist
        bs = self.r.core.getBlocks(Flags.FUEL)
        lastB = None
        for b in bs:
            if b.p.percentBu > 20:
                break
            lastB = b
        expected = lastB.parent
        self.assertIs(assem, expected)

        # test the impossible: an block with burnup less than
        # 110% of its own burnup
        assem = fh.findAssembly(
            param="percentBu",
            compareTo=100,
            blockLevelMax=True,
            minParam="percentBu",
            minVal=("percentBu", 1.1),
        )
        self.assertIsNone(assem)

    def runShuffling(self, fhi):
        """Shuffle fuel and write out a SHUFFLES.txt file."""
        fhi.attachReactor(self.o, self.r)

        # so we don't overwrite the version-controlled armiRun-SHUFFLES.txt
        self.o.cs.caseTitle = "armiRun2"
        fhi.interactBOL()

        for cycle in range(3):
            self.r.p.cycle = cycle
            fhi.cycle = cycle
            fhi.manageFuel(cycle)
            for a in self.r.core.sfp.getChildren():
                self.assertEqual(a.getLocation(), "SFP")
        fhi.interactEOL()

    # def test_buildEqRingScheduleHelper(self):
    #    fh = fuelHandlers.FuelHandler(self.o)
    #    ss = fuelHandlers.shuffleStructure.shuffleDataStructure(fh)
    #
    #    #ringSettings1 = {'internalRing' : 1, 'externalRings' : 5}
    #    #ss.buildRingShuffle(settings=ringSettings1)
    #    buildRing1 = fuelHandlers.shuffleStructure.translationFunctions.buildRingSchedule(fh,1,5)
    #    #buildRing1 = fh.buildEqRingScheduleHelper(ringList1)
    #    self.assertEqual(buildRing1, [[1], [2], [3], [4], [5]])
    #
    #    ringList2 = [1, 5, 9, 6]
    #    buildRing2 = fh.buildEqRingScheduleHelper(ringList2)
    #    self.assertEqual(buildRing2, [1, 2, 3, 4, 5, 9, 8, 7, 6])
    #
    #    ringList3 = [9, 5, 3, 4, 1, 2]
    #    buildRing3 = fh.buildEqRingScheduleHelper(ringList3)
    #    self.assertEqual(buildRing3, [9, 8, 7, 6, 5, 3, 4, 1, 2])
    #
    #    ringList4 = [2, 5, 1, 1]
    #    buildRing1 = fh.buildEqRingScheduleHelper(ringList4)
    #    self.assertEqual(buildRing1, [2, 3, 4, 5, 1])

    def test_repeatShuffles(self):
        r"""
        Builds a dummy core. Does some shuffles. Repeats the shuffles. Checks that it was a perfect repeat.

        Checks some other things in the meantime

        See Also
        --------
        runShuffling : creates the shuffling file to be read in.
        """
        # check labels before shuffling:
        for a in self.r.core.sfp.getChildren():
            self.assertEqual(a.getLocation(), "SFP")

        # do some shuffles.
        fh = self.r.o.getInterface("fuelHandler")
        self.runShuffling(fh)  # changes caseTitle

        # make sure the generated shuffles file matches the tracked one.
        # This will need to be updated if/when more assemblies are added to the test reactor
        # but must be done carefully. Do not blindly rebaseline this file.
        self.compareFilesLineByLine("armiRun-SHUFFLES.txt", "armiRun2-SHUFFLES.txt")

        # store locations of each assembly
        firstPassResults = {}
        for a in self.r.core.getAssemblies():
            firstPassResults[a.getLocation()] = a.getName()
            self.assertNotIn(a.getLocation(), ["SFP", "LoadQueue", "ExCore"])

        # reset core to BOL state
        # reset assembly counter to get the same assem nums.
        self.setUp()

        newSettings = {"plotShuffleArrows": True}
        # now repeat shuffles
        newSettings["explicitRepeatShuffles"] = "armiRun-SHUFFLES.txt"
        self.o.cs = self.o.cs.modified(newSettings=newSettings)

        fh = self.r.o.getInterface("fuelHandler")

        self.runShuffling(fh)

        # make sure the shuffle was repeated perfectly.
        for a in self.r.core.getAssemblies():
            self.assertEqual(a.getName(), firstPassResults[a.getLocation()])
        for a in self.r.core.sfp.getChildren():
            self.assertEqual(a.getLocation(), "SFP")

        if os.path.exists("armiRun2-SHUFFLES.txt"):
            # sometimes pytest runs two of these at once.
            os.remove("armiRun2-SHUFFLES.txt")

        restartFileName = "armiRun2.restart.dat"
        if os.path.exists(restartFileName):
            os.remove(restartFileName)
        for i in range(3):
            fname = f"armiRun2.shuffles_{i}.png"
            if os.path.exists(fname):
                os.remove(fname)

    def test_readMoves(self):
        """
        Depends on the shuffleLogic created by repeatShuffles

        See Also
        --------
        runShuffling : creates the shuffling file to be read in.
        """
        fhi = self.r.o.getInterface("fuelHandler")
        fh = fuelHandlers.FuelHandler(self.o)
        ss = fuelHandlers.shuffleStructure.shuffleDataStructure(fh)
        self.runShuffling(fhi)
        numblocks = len(self.r.core.getFirstAssembly())
        moves = fuelHandlers.shuffleStructure.repeatShuffleFunctions.readMoves(
            "armiRun2-SHUFFLES.txt"
        )
        self.assertEqual(len(moves), 3)
        firstMove = moves[1][0]
        self.assertEqual(firstMove[0], "A0013")
        self.assertEqual(firstMove[1], "002-001")
        self.assertEqual(firstMove[2], "SFP")
        self.assertEqual(len(firstMove[3]), numblocks)
        self.assertEqual(firstMove[4], "igniter fuel")

        # check the move that came back out of the SFP
        sfpMove = moves[2][-2]
        self.assertEqual(sfpMove[0], "A0085")
        self.assertEqual(sfpMove[1], "SFP")
        self.assertEqual(sfpMove[2], "005-003")  # name of assem in SFP

    def test_processTranslationList(self):
        fh = fuelHandlers.FuelHandler(self.o)
        moves = fuelHandlers.shuffleStructure.repeatShuffleFunctions.readMoves(
            "armiRun-SHUFFLES.txt"
        )
        translations = (
            fuelHandlers.shuffleStructure.repeatShuffleFunctions.processTranslationList(
                fh, moves[2]
            )
        )
        self.assertIn("A0017", translations[0][0].getName())
        self.assertIn("002-002", translations[0][0].getLocation())
        self.assertIn("A0096", translations[0][5].getName())
        self.assertIn("LoadQueue", translations[0][5].getLocation())
        self.assertIn("A0085", translations[1][1].getName())
        self.assertIn("SFP", translations[1][1].getLocation())

    def test_getFactorList(self):
        fh = fuelHandlers.FuelHandler(self.o)
        factors = fh.getFactorList(0)
        self.assertEqual(1, factors)

    def test_simpleAssemblyRotation(self):
        fh = fuelHandlers.FuelHandler(self.o)
        newSettings = {"assemblyRotationStationary": True}
        self.o.cs = self.o.cs.modified(newSettings=newSettings)
        hist = self.o.getInterface("history")
        assems = hist.o.r.core.getAssemblies(Flags.FUEL)[:5]
        addSomeDetailAssemblies(hist, assems)
        b = self.o.r.core.getFirstBlock(Flags.FUEL)
        rotNum = b.getRotationNum()
        fuelHandlers.rotationFunctions.simpleAssemblyRotation(fh)
        fuelHandlers.rotationFunctions.simpleAssemblyRotation(fh)
        self.assertEqual(b.getRotationNum(), rotNum + 2)

    def test_linPowByPin(self):
        _fh = fuelHandlers.FuelHandler(self.o)
        _hist = self.o.getInterface("history")
        newSettings = {"assemblyRotationStationary": True}
        self.o.cs = self.o.cs.modified(newSettings=newSettings)
        assem = self.o.r.core.getFirstAssembly(Flags.FUEL)
        b = assem.getBlocks(Flags.FUEL)[0]

        b.p.linPowByPin = [1, 2, 3]
        self.assertEqual(type(b.p.linPowByPin), np.ndarray)

        b.p.linPowByPin = np.array([1, 2, 3])
        self.assertEqual(type(b.p.linPowByPin), np.ndarray)

    def test_linPowByPinNeutron(self):
        _fh = fuelHandlers.FuelHandler(self.o)
        _hist = self.o.getInterface("history")
        newSettings = {"assemblyRotationStationary": True}
        self.o.cs = self.o.cs.modified(newSettings=newSettings)
        assem = self.o.r.core.getFirstAssembly(Flags.FUEL)
        b = assem.getBlocks(Flags.FUEL)[0]

        b.p.linPowByPinNeutron = [1, 2, 3]
        self.assertEqual(type(b.p.linPowByPinNeutron), np.ndarray)

        b.p.linPowByPinNeutron = np.array([1, 2, 3])
        self.assertEqual(type(b.p.linPowByPinNeutron), np.ndarray)

    def test_linPowByPinGamma(self):
        _fh = fuelHandlers.FuelHandler(self.o)
        _hist = self.o.getInterface("history")
        newSettings = {"assemblyRotationStationary": True}
        self.o.cs = self.o.cs.modified(newSettings=newSettings)
        assem = self.o.r.core.getFirstAssembly(Flags.FUEL)
        b = assem.getBlocks(Flags.FUEL)[0]

        b.p.linPowByPinGamma = [1, 2, 3]
        self.assertEqual(type(b.p.linPowByPinGamma), np.ndarray)

        b.p.linPowByPinGamma = np.array([1, 2, 3])
        self.assertEqual(type(b.p.linPowByPinGamma), np.ndarray)

    def test_functionalAssemblyRotation(self):
        fh = fuelHandlers.FuelHandler(self.o)
        hist = self.o.getInterface("history")
        newSettings = {"assemblyRotationStationary": True}
        self.o.cs = self.o.cs.modified(newSettings=newSettings)
        assem = self.o.r.core.getFirstAssembly(Flags.FUEL)

        # apply dummy pin-level data to allow intelligent rotation
        for b in assem.getBlocks(Flags.FUEL):
            b.breakFuelComponentsIntoIndividuals()
            b.initializePinLocations()
            b.p.percentBuMaxPinLocation = 10
            b.p.percentBuMax = 5
            b.p.linPowByPin = list(reversed(range(b.getNumPins())))

        addSomeDetailAssemblies(hist, [assem])
        rotNum = b.getRotationNum()
        fuelHandlers.rotationFunctions.functionalAssemblyRotation(fh)
        self.assertNotEqual(b.getRotationNum(), rotNum)

    def test_buildRingSchedule(self):
        fh = fuelHandlers.FuelHandler(self.o)

        # simple divergent
<<<<<<< HEAD
=======
        schedule = fuelHandlers.translationFunctions.buildRingSchedule(
            self, 1, 9, diverging=True
        )
        self.assertEqual(schedule, [[9], [8], [7], [6], [5], [4], [3], [2], [1]])

>>>>>>> 543cd44b
        # default inner and outer rings
        schedule = fuelHandlers.translationFunctions.buildRingSchedule(self)
        self.assertEqual(schedule[0][0], 1)
        if fh.r:
            self.assertEqual(schedule[-1][0], fh.r.core.getNumRings())
        else:
            self.assertEqual(schedule[-1][0], 18)

        # simple with no jumps
        schedule = fuelHandlers.translationFunctions.buildRingSchedule(self, 1, 9)
        self.assertEqual(schedule, [[1], [2], [3], [4], [5], [6], [7], [8], [9]])

        # simple with 1 jump
<<<<<<< HEAD
        schedule = fuelHandlers.shuffleStructure.translationFunctions.buildRingSchedule(
            fh, 1, 9, jumpRingFrom=6
        )

=======
        schedule = fuelHandlers.translationFunctions.buildRingSchedule(
            self, 1, 9, jumpRingFrom=6
        )
>>>>>>> 543cd44b
        self.assertEqual(schedule, [[5], [4], [3], [2], [1], [6], [7], [8], [9]])

        # crash on outward jumps with converging
        with self.assertRaises(RuntimeError):
<<<<<<< HEAD

            schedule = (
                fuelHandlers.shuffleStructure.translationFunctions.buildRingSchedule(
                    fh, 1, 17, jumpRingFrom=0
                )
=======
            schedule = fuelHandlers.translationFunctions.buildRingSchedule(
                self, 1, 17, jumpRingFrom=0
>>>>>>> 543cd44b
            )

        # crash on inward jumps for diverging
        with self.assertRaises(RuntimeError):
            schedule = fuelHandlers.translationFunctions.buildRingSchedule(
                self, 1, 17, jumpRingFrom=5, jumpRingTo=3, diverging=True
            )

        # mid way jumping
        schedule = fuelHandlers.translationFunctions.buildRingSchedule(
            self, 1, 9, jumpRingTo=6, jumpRingFrom=3, diverging=True
        )
        self.assertEqual(schedule, [[9], [8], [7], [4], [5], [6], [3], [2], [1]])

    def test_buildConvergentRingSchedule(self):
        fh = fuelHandlers.FuelHandler(self.o)
<<<<<<< HEAD

        schedule = fuelHandlers.shuffleStructure.translationFunctions.buildConvergentRingSchedule(
            fh, 1, 9
=======
        schedule = fuelHandlers.translationFunctions.buildConvergentRingSchedule(
            self, 1, 9
>>>>>>> 543cd44b
        )
        self.assertEqual(schedule, [[1], [2], [3], [4], [5], [6], [7], [8], [9]])

        # default inner and outer rings
        schedule = fuelHandlers.translationFunctions.buildConvergentRingSchedule(self)
        self.assertEqual(schedule[0][0], 1)
        if fh.r:
            self.assertEqual(schedule[-1][0], fh.r.core.getNumRings())
        else:
            self.assertEqual(schedule[-1][0], 18)

    def test_getRingAssemblies(self):
        fh = fuelHandlers.FuelHandler(self.o)

        # simple
        schedule = [[2], [1]]
<<<<<<< HEAD
        assemblies = (
            fuelHandlers.shuffleStructure.translationFunctions.getRingAssemblies(
                fh, schedule
            )
        )
=======
        assemblies = fuelHandlers.translationFunctions.getRingAssemblies(fh, schedule)
>>>>>>> 543cd44b
        self.assertEqual(
            [[assy.getLocation() for assy in assyList] for assyList in assemblies],
            [
                [
                    "002-001",
                    "002-002",
                ],
                ["001-001"],
            ],
        )

<<<<<<< HEAD
=======
        # circular ring
        schedule = [[2], [1]]
        assemblies = fuelHandlers.translationFunctions.getRingAssemblies(
            fh, schedule, circular=True
        )
        self.assertEqual(
            [[assy.getLocation() for assy in assyList] for assyList in assemblies],
            [
                ["004-018", "003-001", "004-002", "004-003", "003-003", "004-005"],
                ["001-001", "003-012", "002-001", "003-002", "002-002"],
            ],
        )

        # distance smart sorting
        fh.cs["circularRingOrder"] = "distanceSmart"
        schedule = [[3], [2], [1]]
        assemblies = fuelHandlers.translationFunctions.getRingAssemblies(fh, schedule)
        self.assertEqual(
            [[assy.getLocation() for assy in assyList] for assyList in assemblies],
            [
                ["003-012", "003-002", "003-001", "003-003"],
                ["002-001", "002-002"],
                ["001-001"],
            ],
        )

        # default to distance smart sorting
        fh.cs["circularRingOrder"] = None
        schedule = [[3], [2], [1]]
        assemblies = fuelHandlers.translationFunctions.getRingAssemblies(fh, schedule)
        self.assertEqual(
            [[assy.getLocation() for assy in assyList] for assyList in assemblies],
            [
                ["003-012", "003-002", "003-001", "003-003"],
                ["002-001", "002-002"],
                ["001-001"],
            ],
        )

>>>>>>> 543cd44b
    def test_getBatchZoneAssembliesFromLocation(self):
        import numpy

        fh = fuelHandlers.FuelHandler(self.o)
        assemblies = (
            fuelHandlers.translationFunctions.getBatchZoneAssembliesFromLocation(
                fh,
                [
                    [
                        "002-001",
                        "002-002",
                    ],
                    ["001-001"],
                ],
            )
        )
        self.assertEqual(
            [[assy.getLocation() for assy in assyList] for assyList in assemblies],
            [
                [
                    "002-001",
                    "002-002",
                ],
                ["001-001"],
            ],
        )

        # test invalid assembly locations
        with self.assertRaises(RuntimeError):
            invalidAssembly = (
                fuelHandlers.translationFunctions.getBatchZoneAssembliesFromLocation(
                    fh, [["001-002"]]
                )
            )
        with self.assertRaises(RuntimeError):
            invalidAssembly = (
                fuelHandlers.translationFunctions.getBatchZoneAssembliesFromLocation(
                    fh, [["002-007"]]
                )
            )
        with self.assertRaises(RuntimeError):
            invalidAssembly = (
                fuelHandlers.translationFunctions.getBatchZoneAssembliesFromLocation(
                    fh, [["{:03d}-001".format(fh.r.core.getNumRings() + 1)]]
                )
            )

        # test new assembly
        newAssembly = (
            fuelHandlers.translationFunctions.getBatchZoneAssembliesFromLocation(
                fh, [["new: {}".format(fh.r.core.refAssem.getType())]]
            )
        )
        self.assertEqual(newAssembly[0][0].getType(), fh.r.core.refAssem.getType())
        self.assertEqual(len(newAssembly[0][0]), len(fh.r.core.refAssem))
        # test new assembly with changed enrichment
        newAssembly = (
            fuelHandlers.translationFunctions.getBatchZoneAssembliesFromLocation(
                fh, [["new: {}; enrichment: 14.5".format(fh.r.core.refAssem.getType())]]
            )
        )
        self.assertEqual(newAssembly[0][0].getType(), fh.r.core.refAssem.getType())
        for block in newAssembly[0][0].getChildrenWithFlags(Flags.FUEL):
            self.assertAlmostEqual(block.p.enrichmentBOL, 14.5, 13)
        # test new assembly with invalid enrichment change
        with self.assertRaises(RuntimeError):
            invalidAssembly = (
                fuelHandlers.translationFunctions.getBatchZoneAssembliesFromLocation(
                    fh,
                    [["new: {}; enrichment: 5,5".format(fh.r.core.refAssem.getType())]],
                )
            )
        # test invalid new assembly
        with self.assertRaises(RuntimeError):
            invalidAssembly = (
                fuelHandlers.translationFunctions.getBatchZoneAssembliesFromLocation(
                    fh, [["new: invalidType"]]
                )
            )

        # test sfp assembly
        sfpAssembly = (
            fuelHandlers.translationFunctions.getBatchZoneAssembliesFromLocation(
                fh, [["sfp: {}".format(fh.r.core.sfp.getChildren()[0].getName())]]
            )
<<<<<<< HEAD
        )
        self.assertEqual(
            sfpAssembly[0][0].getName(), fh.r.core.sfp.getChildren()[0].getName()
=======
>>>>>>> 543cd44b
        )
        # test invalid sfp assembly
        with self.assertRaises(RuntimeError):
            invalidAssembly = (
                fuelHandlers.translationFunctions.getBatchZoneAssembliesFromLocation(
                    fh, [["sfp: invalidAssyName"]]
                )
            )

        # test invalid assembly setting
        with self.assertRaises((NotImplementedError, RuntimeError)):
            invalidAssembly = (
                fuelHandlers.translationFunctions.getBatchZoneAssembliesFromLocation(
                    fh, [["invalid: 1"]]
                )
            )

        # test sort function
        def _sortTestFun(assembly):
            origin = numpy.array([0.0, 0.0, 0.0])
            p = numpy.array(assembly.spatialLocator.getLocalCoordinates())
            return round(((p - origin) ** 2).sum(), 5)

        assemblies = (
            fuelHandlers.translationFunctions.getBatchZoneAssembliesFromLocation(
                fh,
                [
                    [
                        "003-001",
                        "003-002",
                    ],
                    ["001-001"],
                ],
                sortFun=_sortTestFun,
            )
        )
        self.assertEqual(
            [[assy.getLocation() for assy in assyList] for assyList in assemblies],
            [
                [
                    "003-002",
                    "003-001",
                ],
                ["001-001"],
            ],
        )

        # test invalid sort function
        with self.assertRaises(RuntimeError):
            assemblies = (
                fuelHandlers.translationFunctions.getBatchZoneAssembliesFromLocation(
                    fh,
                    [
                        [
                            "003-001",
                            "003-002",
                        ],
                        ["001-001"],
                    ],
                    sortFun="a",
                )
            )

    def test_getCascadesFromLocations(self):
        fh = fuelHandlers.FuelHandler(self.o)
        locations = [
            [
                "002-001",
                "002-002",
            ],
            ["001-001"],
        ]
        assemblies = fuelHandlers.translationFunctions.getCascadesFromLocations(
            fh, locations
        )
        self.assertEqual(
            [[assy.getLocation() for assy in assyList] for assyList in assemblies],
            locations,
        )

    def test_buildBatchCascades(self):
        fh = fuelHandlers.FuelHandler(self.o)
        # converging 2 jumps
        schedule = fuelHandlers.translationFunctions.buildRingSchedule(
            self, 1, 3, diverging=False
        )
        assemblies = fuelHandlers.translationFunctions.getRingAssemblies(fh, schedule)
        batchCascade = fuelHandlers.translationFunctions.buildBatchCascades(assemblies)
        self.assertEqual(
            batchCascade,
            fuelHandlers.translationFunctions.getCascadesFromLocations(
                fh,
                [
                    ["003-003"],
                    ["002-001", "003-012"],
                    ["002-002", "003-002"],
                    ["001-001", "003-001"],
                ],
            ),
        )

        # diverging 1 jump
        schedule = fuelHandlers.translationFunctions.buildRingSchedule(
            self, 1, 2, diverging=True
        )
        assemblies = fuelHandlers.translationFunctions.getRingAssemblies(fh, schedule)
        batchCascade = fuelHandlers.translationFunctions.buildBatchCascades(assemblies)
        self.assertEqual(
            batchCascade,
            fuelHandlers.translationFunctions.getCascadesFromLocations(
                fh, [["002-002", "002-001", "001-001"]]
            ),
        )

        # diverging 2 jumps
        schedule = fuelHandlers.translationFunctions.buildRingSchedule(
            self, 1, 3, diverging=True
        )
        assemblies = fuelHandlers.translationFunctions.getRingAssemblies(fh, schedule)
        batchCascade = fuelHandlers.translationFunctions.buildBatchCascades(assemblies)
        self.assertEqual(
            batchCascade,
            fuelHandlers.translationFunctions.getCascadesFromLocations(
                fh,
                [
                    [
                        "003-003",
                        "003-001",
                        "003-002",
                        "003-0012",
                        "002-002",
                        "002-001",
                        "001-001",
                    ]
                ],
            ),
        )

        # new fuel
        schedule = fuelHandlers.translationFunctions.buildRingSchedule(
            self,
            1,
            2,
            diverging=False,
        )
        assemblies = fuelHandlers.translationFunctions.getRingAssemblies(fh, schedule)
        batchCascade = fuelHandlers.translationFunctions.buildBatchCascades(
            assemblies, newFuelName=fh.r.core.refAssem.getType()
        )
        self.assertEqual(
            [[assy.getLocation() for assy in assyList] for assyList in batchCascade],
            [["002-002", "LoadQueue"], ["001-001", "002-001", "LoadQueue"]],
        )

        # invalid new fuel
        schedule = fuelHandlers.translationFunctions.buildRingSchedule(
            self,
            1,
            2,
            diverging=False,
        )
        assemblies = fuelHandlers.translationFunctions.getRingAssemblies(fh, schedule)
        with self.assertRaises(ValueError):
            batchCascade = fuelHandlers.translationFunctions.buildBatchCascades(
                assemblies, newFuelName="invalidType"
            )

    def test_changeBlockLevelEnrichment(self):
        fh = fuelHandlers.FuelHandler(self.o)
        assy = self.r.core.getAssemblies(Flags.FEED)[0]

        # Test single enrichment
        newEnrich = 0.16
        fuelHandlers.translationFunctions.changeBlockLevelEnrichment(assy, newEnrich)
        for block in assy.getBlocks(Flags.FUEL):
            self.assertAlmostEqual(block.getFissileMassEnrich(), 0.16, delta=1e-6)

        # Test enrichment list
        newEnrich = [0.12, 0.14, 0.16]
        fuelHandlers.translationFunctions.changeBlockLevelEnrichment(assy, newEnrich)
        for index, block in enumerate(assy.getBlocks(Flags.FUEL)):
            self.assertAlmostEqual(
                block.getFissileMassEnrich(), newEnrich[index], delta=1e-6
            )

        # Test invalid enrichment list length and invalid enrichment value
        newEnrich = [0.12, 0.14, 0.16, 0.15]
        with self.assertRaises(RuntimeError):
            fuelHandlers.translationFunctions.changeBlockLevelEnrichment(
                assy, newEnrich
            )
        newEnrich = "a"
        with self.assertRaises(RuntimeError):
            fuelHandlers.translationFunctions.changeBlockLevelEnrichment(
                assy, newEnrich
            )
<<<<<<< HEAD
=======

    def test_buildEqRingSchedule(self):
        fh = fuelHandlers.FuelHandler(self.o)
        locSchedule = fh.buildEqRingSchedule([2, 1])
        self.assertEqual(locSchedule, ["002-001", "002-002", "001-001"])

        fh.cs["circularRingOrder"] = "distanceSmart"
        locSchedule = fh.buildEqRingSchedule([2, 1])
        self.assertEqual(locSchedule, ["002-001", "002-002", "001-001"])

        fh.cs["circularRingOrder"] = "somethingCrazy"
        locSchedule = fh.buildEqRingSchedule([2, 1])
        self.assertEqual(locSchedule, ["002-001", "002-002", "001-001"])
>>>>>>> 543cd44b

    def test_transferStationaryBlocks(self):
        """
        Test the _transferStationaryBlocks method .
        """
        # grab stationary block flags
        sBFList = self.r.core.stationaryBlockFlagsList

        # grab the assemblies
        assems = self.r.core.getAssemblies(Flags.FUEL)

        # grab two arbitrary assemblies
        a1 = assems[1]
        a2 = assems[2]

        # grab the stationary blocks pre swap
        a1PreSwapStationaryBlocks = [
            [block.getName(), block.spatialLocator.k]
            for block in a1
            if any(block.hasFlags(sbf) for sbf in sBFList)
        ]

        a2PreSwapStationaryBlocks = [
            [block.getName(), block.spatialLocator.k]
            for block in a2
            if any(block.hasFlags(sbf) for sbf in sBFList)
        ]

        # swap the stationary blocks
        fh = fuelHandlers.FuelHandler(self.o)
        fh._transferStationaryBlocks(a1, a2)

        # grab the stationary blocks post swap
        a1PostSwapStationaryBlocks = [
            [block.getName(), block.spatialLocator.k]
            for block in a1
            if any(block.hasFlags(sbf) for sbf in sBFList)
        ]

        a2PostSwapStationaryBlocks = [
            [block.getName(), block.spatialLocator.k]
            for block in a2
            if any(block.hasFlags(sbf) for sbf in sBFList)
        ]

        # validate the stationary blocks have swapped locations and are aligned
        self.assertEqual(a1PostSwapStationaryBlocks, a2PreSwapStationaryBlocks)
        self.assertEqual(a2PostSwapStationaryBlocks, a1PreSwapStationaryBlocks)

    def test_transferIncompatibleStationaryBlocks(self):
        """
        Test the _transferStationaryBlocks method
        for the case where the input assemblies have
        different numbers as well as unaligned locations of stationary blocks.
        """
        # grab stationary block flags
        sBFList = self.r.core.stationaryBlockFlagsList

        # grab the assemblies
        assems = self.r.core.getAssemblies(Flags.FUEL)

        # grab two arbitrary assemblies
        a1 = assems[1]
        a2 = assems[2]

        # change a block in assembly 1 to be flagged as a stationary block
        for block in a1:
            if not any(block.hasFlags(sbf) for sbf in sBFList):
                a1[block.spatialLocator.k].setType(
                    a1[block.spatialLocator.k].p.type, sBFList[0]
                )
                self.assertTrue(any(block.hasFlags(sbf) for sbf in sBFList))
                break

        # try to swap stationary blocks between assembly 1 and 2
        fh = fuelHandlers.FuelHandler(self.o)
        with self.assertRaises(ValueError):
            fh._transferStationaryBlocks(a1, a2)

        # re-initialize assemblies
        self.setUp()
        assems = self.r.core.getAssemblies(Flags.FUEL)
        a1 = assems[1]
        a2 = assems[2]

        # move location of a stationary flag in assembly 1
        for block in a1:
            if any(block.hasFlags(sbf) for sbf in sBFList):
                # change flag of first identified stationary block to fuel
                a1[block.spatialLocator.k].setType(
                    a1[block.spatialLocator.k].p.type, Flags.FUEL
                )
                self.assertTrue(a1[block.spatialLocator.k].hasFlags(Flags.FUEL))
                # change next or previous block flag to stationary flag
                try:
                    a1[block.spatialLocator.k + 1].setType(
                        a1[block.spatialLocator.k + 1].p.type, sBFList[0]
                    )
                    self.assertTrue(
                        any(
                            a1[block.spatialLocator.k + 1].hasFlags(sbf)
                            for sbf in sBFList
                        )
                    )
                except:
                    a1[block.spatialLocator.k - 1].setType(
                        a1[block.spatialLocator.k - 1].p.type, sBFList[0]
                    )
                    self.assertTrue(
                        any(
                            a1[block.spatialLocator.k - 1].hasFlags(sbf)
                            for sbf in sBFList
                        )
                    )
                break

        # try to swap stationary blocks between assembly 1 and 2
        with self.assertRaises(ValueError):
            fh._transferStationaryBlocks(a1, a2)

    def test_swapCascade(self):
        """
        Test the swapCascade method.
        """

        # grab arbitrary fuel assemblies from the core
        fh = fuelHandlers.FuelHandler(self.o)
        ss = fuelHandlers.shuffleStructure.shuffleDataStructure(fh)
        assemLocations = ["002-001", "003-003", "004-002", "005-001", "006-007"]
        assems = (
            fuelHandlers.shuffleStructure.translationFunctions.getCascadesFromLocations(
                fh, [assemLocations]
            )
        )
        assemNames = [a.getName() for a in assems[0]]
        # apply a cascade swap to the assemblies
        ss.translations = assems
        fh.swapCascade(ss)
        # validate the assemblies have been moved
        newAssemNames = [
            a.getName()
            for a in fuelHandlers.shuffleStructure.translationFunctions.getCascadesFromLocations(
                fh, [assemLocations]
            )[
                0
            ]
        ]
        for i, assy in enumerate(assemNames):
            self.assertEqual(assy, newAssemNames[i - 1])

        # test cascade swap with new assembly
        assemLocations = [
            "002-001",
            "003-003",
            "004-002",
            "005-001",
            "006-007",
            "new: feed fuel",
        ]
        assems = (
            fuelHandlers.shuffleStructure.translationFunctions.getCascadesFromLocations(
                fh, [assemLocations]
            )
        )
        assemNames = [a.getName() for a in assems[0]]
        # apply a cascade swap to the assemblies
        ss.translations = assems
        fh.swapCascade(ss)
        # validate the assemblies have been moved
        newAssemNames = [
            a.getName()
            for a in fuelHandlers.shuffleStructure.translationFunctions.getCascadesFromLocations(
                fh, [assemLocations]
            )[
                0
            ]
        ]
        for i, assy in enumerate(assemNames):
            if i == 0:
                self.assertEqual(
                    int(assemNames[-1].split("A")[1]) + 1,
                    int(newAssemNames[i - 1].split("A")[1]),
                )
            if i > 0:
                self.assertEqual(assy, newAssemNames[i - 1])

        # test cascade swap with assembly from sfp
        assemLocations = [
            "002-001",
            "003-003",
            "004-002",
            "005-001",
            "006-007",
            "sfp: {}".format(fh.r.core.sfp.getChildren()[1].getName()),
        ]
        assems = (
            fuelHandlers.shuffleStructure.translationFunctions.getCascadesFromLocations(
                fh, [assemLocations]
            )
        )
        assemNames = [a.getName() for a in assems[0]]
        # apply a cascade swap to the assemblies
        ss.translations = assems
        fh.swapCascade(ss)
        # validate the assemblies have been moved
        newAssemNames = [
            a.getName()
            for a in fuelHandlers.shuffleStructure.translationFunctions.getCascadesFromLocations(
                fh, [assemLocations[:-1] + ["sfp: {}".format(assemNames[0])]]
            )[
                0
            ]
        ]
        for i, assy in enumerate(assemNames):
            self.assertEqual(assy, newAssemNames[i - 1])

    def test_dischargeSwap(self):
        """
        Test the dischargeSwap method.
        """
        # grab stationary block flags
        sBFList = self.r.core.stationaryBlockFlagsList

        # grab an arbitrary fuel assembly from the core and from the SFP
        a1 = self.r.core.getAssemblies(Flags.FUEL)[0]
        a2 = self.r.core.sfp.getChildren(Flags.FUEL)[0]

        # grab the stationary blocks pre swap
        a1PreSwapStationaryBlocks = [
            [block.getName(), block.spatialLocator.k]
            for block in a1
            if any(block.hasFlags(sbf) for sbf in sBFList)
        ]

        a2PreSwapStationaryBlocks = [
            [block.getName(), block.spatialLocator.k]
            for block in a2
            if any(block.hasFlags(sbf) for sbf in sBFList)
        ]

        # test discharging assembly 1 and replacing with assembly 2
        fh = fuelHandlers.FuelHandler(self.o)
        fh.dischargeSwap(a2, a1)
        self.assertTrue(a1.getLocation() in a1.NOT_IN_CORE)
        self.assertTrue(a2.getLocation() not in a2.NOT_IN_CORE)

        # grab the stationary blocks post swap
        a1PostSwapStationaryBlocks = [
            [block.getName(), block.spatialLocator.k]
            for block in a1
            if any(block.hasFlags(sbf) for sbf in sBFList)
        ]

        a2PostSwapStationaryBlocks = [
            [block.getName(), block.spatialLocator.k]
            for block in a2
            if any(block.hasFlags(sbf) for sbf in sBFList)
        ]

        # validate the stationary blocks have swapped locations correctly and are aligned
        self.assertEqual(a1PostSwapStationaryBlocks, a2PreSwapStationaryBlocks)
        self.assertEqual(a2PostSwapStationaryBlocks, a1PreSwapStationaryBlocks)

    def test_dischargeSwapIncompatibleStationaryBlocks(self):
        """
        Test the _transferStationaryBlocks method
        for the case where the input assemblies have
        different numbers as well as unaligned locations of stationary blocks.
        """
        # grab stationary block flags
        sBFList = self.r.core.stationaryBlockFlagsList

        # grab an arbitrary fuel assembly from the core and from the SFP
        a1 = self.r.core.getAssemblies(Flags.FUEL)[0]
        a2 = self.r.core.sfp.getChildren(Flags.FUEL)[0]

        # change a block in assembly 1 to be flagged as a stationary block
        for block in a1:
            if not any(block.hasFlags(sbf) for sbf in sBFList):
                a1[block.spatialLocator.k].setType(
                    a1[block.spatialLocator.k].p.type, sBFList[0]
                )
                self.assertTrue(any(block.hasFlags(sbf) for sbf in sBFList))
                break

        # try to discharge assembly 1 and replace with assembly 2
        fh = fuelHandlers.FuelHandler(self.o)
        with self.assertRaises(ValueError):
            fh.dischargeSwap(a2, a1)

        # re-initialize assemblies
        self.setUp()
        a1 = self.r.core.getAssemblies(Flags.FUEL)[0]
        a2 = self.r.core.sfp.getChildren(Flags.FUEL)[0]

        # move location of a stationary flag in assembly 1
        for block in a1:
            if any(block.hasFlags(sbf) for sbf in sBFList):
                # change flag of first identified stationary block to fuel
                a1[block.spatialLocator.k].setType(
                    a1[block.spatialLocator.k].p.type, Flags.FUEL
                )
                self.assertTrue(a1[block.spatialLocator.k].hasFlags(Flags.FUEL))
                # change next or previous block flag to stationary flag
                try:
                    a1[block.spatialLocator.k + 1].setType(
                        a1[block.spatialLocator.k + 1].p.type, sBFList[0]
                    )
                    self.assertTrue(
                        any(
                            a1[block.spatialLocator.k + 1].hasFlags(sbf)
                            for sbf in sBFList
                        )
                    )
                except:
                    a1[block.spatialLocator.k - 1].setType(
                        a1[block.spatialLocator.k - 1].p.type, sBFList[0]
                    )
                    self.assertTrue(
                        any(
                            a1[block.spatialLocator.k - 1].hasFlags(sbf)
                            for sbf in sBFList
                        )
                    )
                break

        # try to discharge assembly 1 and replace with assembly 2
        with self.assertRaises(ValueError):
            fh.dischargeSwap(a2, a1)

    def test_validateAssemblySwap(self):
        """
        Test the _validateAssemblySwap method.
        """

        # grab the assemblies
        assems = self.r.core.getAssemblies(Flags.FUEL)

        # grab two arbitrary assemblies
        a1 = assems[1]
        a2 = assems[2]

        # swap assemblies
        fh = fuelHandlers.FuelHandler(self)
        oldA1Location = a1.spatialLocator
        oldA2Location = a2.spatialLocator
        a1StationaryBlocks, a2StationaryBlocks = fh._transferStationaryBlocks(a1, a2)
        a1.moveTo(oldA2Location)
        self.assertTrue(a1.spatialLocator == oldA2Location)
        a2.moveTo(oldA1Location)
        self.assertTrue(a2.spatialLocator == oldA1Location)

        # swap the stationary blocks back
        fh._transferStationaryBlocks(a1, a2)

        with self.assertRaises(ValueError):
            fh._validateAssemblySwap(
                a1StationaryBlocks, oldA1Location, a2StationaryBlocks, oldA2Location
            )

    def test_checkTranslations(self):
        """
        Test the checkTranslations method.
        """

        fh = fuelHandlers.FuelHandler(self.o)
        ss = fuelHandlers.shuffleStructure.shuffleDataStructure(fh)

        # duplicate in cascade
        assemLocations = ["002-001", "002-001", "004-002", "005-001", "006-007"]
        ss.translations = (
            fuelHandlers.shuffleStructure.translationFunctions.getCascadesFromLocations(
                fh, [assemLocations]
            )
        )
        with self.assertRaises(ValueError):
            ss.checkTranslations()

        # add Invalid assembly
        ss.translations[0].append("String")
        with self.assertRaises(ValueError):
            ss.checkTranslations()

    def test_validateLocations(self):
        """
        Test the validateLocations method.
        """
        # grab the assemblies
        assems = self.r.core.getAssemblies(Flags.FUEL)

        # grab two arbitrary assemblies
        a1 = assems[1]
        a2 = assems[2]

        # move assembly 1 to assembly 2 location
        a1.moveTo(a2.spatialLocator)
        self.assertTrue(a1.spatialLocator == a2.spatialLocator)

        #
        fh = self.r.o.getInterface("fuelHandler")
        with self.assertRaises(ValueError):
            fh.validateLocations()


class TestFuelPlugin(unittest.TestCase):
    """Tests that make sure the plugin is being discovered well."""

    def test_settingsAreDiscovered(self):
        cs = caseSettings.Settings()
        nm = settings.CONF_CIRCULAR_RING_ORDER
        self.assertEqual(cs[nm], "angle")

        setting = cs.getSetting(nm)
        self.assertIn("distance", setting.options)


def addSomeDetailAssemblies(hist, assems):
    for a in assems:
        hist.detailAssemblyNames.append(a.getName())


if __name__ == "__main__":
    unittest.main()<|MERGE_RESOLUTION|>--- conflicted
+++ resolved
@@ -546,14 +546,10 @@
         fh = fuelHandlers.FuelHandler(self.o)
 
         # simple divergent
-<<<<<<< HEAD
-=======
         schedule = fuelHandlers.translationFunctions.buildRingSchedule(
             self, 1, 9, diverging=True
         )
         self.assertEqual(schedule, [[9], [8], [7], [6], [5], [4], [3], [2], [1]])
-
->>>>>>> 543cd44b
         # default inner and outer rings
         schedule = fuelHandlers.translationFunctions.buildRingSchedule(self)
         self.assertEqual(schedule[0][0], 1)
@@ -567,30 +563,15 @@
         self.assertEqual(schedule, [[1], [2], [3], [4], [5], [6], [7], [8], [9]])
 
         # simple with 1 jump
-<<<<<<< HEAD
-        schedule = fuelHandlers.shuffleStructure.translationFunctions.buildRingSchedule(
-            fh, 1, 9, jumpRingFrom=6
-        )
-
-=======
         schedule = fuelHandlers.translationFunctions.buildRingSchedule(
             self, 1, 9, jumpRingFrom=6
         )
->>>>>>> 543cd44b
         self.assertEqual(schedule, [[5], [4], [3], [2], [1], [6], [7], [8], [9]])
 
         # crash on outward jumps with converging
         with self.assertRaises(RuntimeError):
-<<<<<<< HEAD
-
-            schedule = (
-                fuelHandlers.shuffleStructure.translationFunctions.buildRingSchedule(
-                    fh, 1, 17, jumpRingFrom=0
-                )
-=======
             schedule = fuelHandlers.translationFunctions.buildRingSchedule(
                 self, 1, 17, jumpRingFrom=0
->>>>>>> 543cd44b
             )
 
         # crash on inward jumps for diverging
@@ -607,14 +588,8 @@
 
     def test_buildConvergentRingSchedule(self):
         fh = fuelHandlers.FuelHandler(self.o)
-<<<<<<< HEAD
-
-        schedule = fuelHandlers.shuffleStructure.translationFunctions.buildConvergentRingSchedule(
-            fh, 1, 9
-=======
         schedule = fuelHandlers.translationFunctions.buildConvergentRingSchedule(
             self, 1, 9
->>>>>>> 543cd44b
         )
         self.assertEqual(schedule, [[1], [2], [3], [4], [5], [6], [7], [8], [9]])
 
@@ -631,15 +606,7 @@
 
         # simple
         schedule = [[2], [1]]
-<<<<<<< HEAD
-        assemblies = (
-            fuelHandlers.shuffleStructure.translationFunctions.getRingAssemblies(
-                fh, schedule
-            )
-        )
-=======
         assemblies = fuelHandlers.translationFunctions.getRingAssemblies(fh, schedule)
->>>>>>> 543cd44b
         self.assertEqual(
             [[assy.getLocation() for assy in assyList] for assyList in assemblies],
             [
@@ -651,8 +618,6 @@
             ],
         )
 
-<<<<<<< HEAD
-=======
         # circular ring
         schedule = [[2], [1]]
         assemblies = fuelHandlers.translationFunctions.getRingAssemblies(
@@ -692,7 +657,6 @@
             ],
         )
 
->>>>>>> 543cd44b
     def test_getBatchZoneAssembliesFromLocation(self):
         import numpy
 
@@ -778,12 +742,9 @@
             fuelHandlers.translationFunctions.getBatchZoneAssembliesFromLocation(
                 fh, [["sfp: {}".format(fh.r.core.sfp.getChildren()[0].getName())]]
             )
-<<<<<<< HEAD
         )
         self.assertEqual(
             sfpAssembly[0][0].getName(), fh.r.core.sfp.getChildren()[0].getName()
-=======
->>>>>>> 543cd44b
         )
         # test invalid sfp assembly
         with self.assertRaises(RuntimeError):
@@ -980,22 +941,6 @@
             fuelHandlers.translationFunctions.changeBlockLevelEnrichment(
                 assy, newEnrich
             )
-<<<<<<< HEAD
-=======
-
-    def test_buildEqRingSchedule(self):
-        fh = fuelHandlers.FuelHandler(self.o)
-        locSchedule = fh.buildEqRingSchedule([2, 1])
-        self.assertEqual(locSchedule, ["002-001", "002-002", "001-001"])
-
-        fh.cs["circularRingOrder"] = "distanceSmart"
-        locSchedule = fh.buildEqRingSchedule([2, 1])
-        self.assertEqual(locSchedule, ["002-001", "002-002", "001-001"])
-
-        fh.cs["circularRingOrder"] = "somethingCrazy"
-        locSchedule = fh.buildEqRingSchedule([2, 1])
-        self.assertEqual(locSchedule, ["002-001", "002-002", "001-001"])
->>>>>>> 543cd44b
 
     def test_transferStationaryBlocks(self):
         """
