# Copyright 2019 TerraPower, LLC
#
# Licensed under the Apache License, Version 2.0 (the "License");
# you may not use this file except in compliance with the License.
# You may obtain a copy of the License at
#
#     http://www.apache.org/licenses/LICENSE-2.0
#
# Unless required by applicable law or agreed to in writing, software
# distributed under the License is distributed on an "AS IS" BASIS,
# WITHOUT WARRANTIES OR CONDITIONS OF ANY KIND, either express or implied.
# See the License for the specific language governing permissions and
# limitations under the License.

"""
Framework-wide settings definitions and constants.

This should contain Settings definitions for general-purpose "framework" settings. These
should only include settings that are not related to any particular physics or plugins.

TODO: There are lots of settings in here that violate the above rule, which still need
to be migrated to their respective plugins: they are clearly separated for review.
"""
import os
from typing import List

import voluptuous as vol

from armi import context
from armi.settings import setting
from armi.utils.mathematics import isMonotonic


# Framework settings
CONF_NUM_PROCESSORS = "numProcessors"
CONF_BURN_CHAIN_FILE_NAME = "burnChainFileName"
CONF_ZONING_STRATEGY = "zoningStrategy"
CONF_AXIAL_MESH_REFINEMENT_FACTOR = "axialMeshRefinementFactor"
CONF_AUTOMATIC_VARIABLE_MESH = "automaticVariableMesh"
CONF_TRACE = "trace"
CONF_PROFILE = "profile"
CONF_COVERAGE = "coverage"
CONF_MIN_MESH_SIZE_RATIO = "minMeshSizeRatio"
CONF_CYCLE_LENGTH = "cycleLength"
CONF_CYCLE_LENGTHS = "cycleLengths"
CONF_AVAILABILITY_FACTOR = "availabilityFactor"
CONF_AVAILABILITY_FACTORS = "availabilityFactors"
CONF_POWER_FRACTIONS = "powerFractions"
CONF_BURN_STEPS = "burnSteps"
CONF_BETA = "beta"
CONF_DECAY_CONSTANTS = "decayConstants"
CONF_BRANCH_VERBOSITY = "branchVerbosity"
CONF_BU_GROUPS = "buGroups"
CONF_BURNUP_PEAKING_FACTOR = "burnupPeakingFactor"
CONF_CIRCULAR_RING_PITCH = "circularRingPitch"
CONF_COMMENT = "comment"
CONF_COPY_FILES_FROM = "copyFilesFrom"
CONF_COPY_FILES_TO = "copyFilesTo"
CONF_CREATE_ASSEMBLY_TYPE_ZONES = "createAssemblyTypeZones"
CONF_DEBUG = "debug"
CONF_DEBUG_MEM = "debugMem"
CONF_DEBUG_MEM_SIZE = "debugMemSize"
CONF_DEFAULT_SNAPSHOTS = "defaultSnapshots"
CONF_DETAIL_ALL_ASSEMS = "detailAllAssems"
CONF_DETAIL_ASSEM_LOCATIONS_BOL = "detailAssemLocationsBOL"
CONF_DETAIL_ASSEM_NUMS = "detailAssemNums"
CONF_DUMP_SNAPSHOT = "dumpSnapshot"
CONF_DO_ORIFICED_TH = "doOrificedTH"  # zones
CONF_EQ_DIRECT = "eqDirect"  # fuelCycle/equilibrium coupling
CONF_FRESH_FEED_TYPE = "freshFeedType"
CONF_GEOM_FILE = "geomFile"
CONF_START_CYCLE = "startCycle"
CONF_LOADING_FILE = "loadingFile"
CONF_START_NODE = "startNode"
CONF_LOAD_STYLE = "loadStyle"
CONF_LOW_POWER_REGION_FRACTION = "lowPowerRegionFraction"  # reports
CONF_MODULE_VERBOSITY = "moduleVerbosity"
CONF_MPI_TASKS_PER_NODE = "mpiTasksPerNode"
CONF_N_CYCLES = "nCycles"
CONF_NUM_COUPLED_ITERATIONS = "numCoupledIterations"
CONF_OPERATOR_LOCATION = "operatorLocation"
CONF_OUTPUT_FILE_EXTENSION = "outputFileExtension"
CONF_PLOTS = "plots"
CONF_POWER = "power"
CONF_RUN_TYPE = "runType"
CONF_EXPLICIT_REPEAT_SHUFFLES = "explicitRepeatShuffles"
CONF_SKIP_CYCLES = "skipCycles"
CONF_SMALL_RUN = "smallRun"
CONF_REALLY_SMALL_RUN = "reallySmallRun"
CONF_STATIONARY_BLOCK_FLAGS = "stationaryBlockFlags"
CONF_TARGET_K = "targetK"  # lots of things use this
CONF_TRACK_ASSEMS = "trackAssems"
CONF_VERBOSITY = "verbosity"
CONF_ZONE_DEFINITIONS = "zoneDefinitions"
CONF_ACCEPTABLE_BLOCK_AREA_ERROR = "acceptableBlockAreaError"
CONF_RING_ZONES = "ringZones"
CONF_SPLIT_ZONES = "splitZones"
CONF_FLUX_RECON = "fluxRecon"  # strange coupling in fuel handlers
CONF_INDEPENDENT_VARIABLES = "independentVariables"
CONF_HCF_CORETYPE = "HCFcoretype"
CONF_LOOSE_COUPLING = "looseCoupling"
CONF_T_IN = "Tin"
CONF_T_OUT = "Tout"
CONF_DEFERRED_INTERFACES_CYCLE = "deferredInterfacesCycle"
CONF_DEFERRED_INTERFACE_NAMES = "deferredInterfaceNames"
CONF_OUTPUT_CACHE_LOCATION = "outputCacheLocation"
CONF_MATERIAL_NAMESPACE_ORDER = "materialNamespaceOrder"
CONF_DETAILED_AXIAL_EXPANSION = "detailedAxialExpansion"
CONF_BLOCK_AUTO_GRID = "autoGenerateBlockGrids"
CONF_INPUT_HEIGHTS_HOT = "inputHeightsConsideredHot"
CONF_CYCLES = "cycles"
CONF_USER_PLUGINS = "userPlugins"

# Unused by ARMI, slated for removal
CONF_STATIONARY_BLOCKS = "stationaryBlocks"
CONF_CONDITIONAL_MODULE_NAME = "conditionalModuleName"  # mcfr
CONF_GROW_TO_FULL_CORE_AFTER_LOAD = "growToFullCoreAfterLoad"  # mcnp & gui
CONF_MEM_PER_NODE = "memPerNode"  # unused?
CONF_NUM_CONTROL_BLOCKS = "numControlBlocks"  # dif3d
CONF_REMOVE_PER_CYCLE = "removePerCycle"  # fuel handler, equilibrium, mcnp
CONF_USE_INPUT_TEMPERATURES_ON_DBLOAD = "useInputTemperaturesOnDBLoad"  # th


def defineSettings() -> List[setting.Setting]:
    """Return a list of global framework settings."""
    settings = [
        setting.Setting(
            CONF_NUM_PROCESSORS,
            default=1,
            label="CPUs",
            description="Number of CPUs to request on the cluster",
            schema=vol.All(vol.Coerce(int), vol.Range(min=1)),
        ),
        setting.Setting(
            CONF_BURN_CHAIN_FILE_NAME,
            default=os.path.join(context.RES, "burn-chain.yaml"),
            label="Burn Chain File",
            description="Path to YAML file that has the depletion chain defined in it",
        ),
        setting.Setting(
            CONF_ZONING_STRATEGY,
            default="byRingZone",
            label="Automatic core zone creation strategy",
            description="Channel Grouping Options for Safety;"
            "everyFA: every FA is its own channel, "
            "byRingZone: based on ringzones, "
            "byFuelType: based on fuel type, "
            "Manual: you must specify 'zoneDefinitions' setting",
            options=["byRingZone", "byOrifice", "byFuelType", "everyFA", "manual"],
        ),
        setting.Setting(
            CONF_AXIAL_MESH_REFINEMENT_FACTOR,
            default=1,
            label="Axial Mesh Refinement Factor",
            description="Multiplicative factor on the Global Flux number of mesh per "
            "block. Used for axial mesh refinement.",
            schema=vol.All(vol.Coerce(int), vol.Range(min=0, min_included=False)),
        ),
        setting.Setting(
            CONF_DETAILED_AXIAL_EXPANSION,
            default=False,
            label="Detailed Axial Expansion",
            description=(
                "Allow each assembly to expand independently of the others. Results in non-uniform "
                "axial mesh. Neutronics kernel must be able to handle."
            ),
        ),
        setting.Setting(
            CONF_INPUT_HEIGHTS_HOT,
            default=True,
            label="Input Height Considered Hot",
            description=(
                "This is a flag to determine if block heights, as provided in blueprints, are at hot dimensions. "
                "If false, block heights are at cold/as-built dimensions and will be thermally expanded as appropriate."
            ),
        ),
        setting.Setting(
            CONF_CONDITIONAL_MODULE_NAME,
            default="",
            label="Burn End Conditional",
            description="File name (directory not included) of the Python "
            "module that contains a conditional function to determine the end of burn "
            "cycles",
        ),
        setting.Setting(
            CONF_AUTOMATIC_VARIABLE_MESH,
            default=False,
            label="Automatic Neutronics Variable Mesh",
            description="Flag to let ARMI add additional mesh points if the "
            "neutronics mesh is too irregular",
        ),
        setting.Setting(
            CONF_TRACE,
            default=False,
            label="Use the Python Tracer",
            description="Activate Python trace module to print out each line as it's "
            "executed",
            isEnvironment=True,
        ),
        setting.Setting(
            CONF_PROFILE,
            default=False,
            label="Turn On the Profiler",
            description="Turn on the profiler for the submitted case. The profiler "
            "results will not include all import times.",
            isEnvironment=True,
            oldNames=[
                ("turnOnProfiler", None),
            ],
        ),
        setting.Setting(
            CONF_COVERAGE,
            default=False,
            label="Turn On Coverage Report Generation",
            description="Turn on coverage report generation which tracks all the lines "
            "of code that execute during a run",
            isEnvironment=True,
        ),
        setting.Setting(
            CONF_MIN_MESH_SIZE_RATIO,
            default=0.15,
            label="Minimum Mesh Size Ratio",
            description="This is the minimum ratio of mesh sizes (dP1/(dP1 + dP2)) "
            "allowable -- only active if automaticVariableMesh flag is set to True",
            schema=vol.All(vol.Coerce(float), vol.Range(min=0, min_included=False)),
        ),
        setting.Setting(
            CONF_CYCLE_LENGTH,
            default=365.242199,
            label="Cycle Length",
            description="Duration of one single cycle in days. If `availabilityFactor` is below "
            "1, the reactor will be at power less than this. If variable, use "
            "`cycleLengths` setting.",
            oldNames=[
                ("burnTime", None),
            ],
            schema=(
                vol.Any(
                    vol.All(vol.Coerce(float), vol.Range(min=0, min_included=False)),
                    None,
                )
            ),
        ),
        setting.Setting(
            CONF_CYCLE_LENGTHS,
            default=[],
            label="Cycle Durations",
            description="List of durations of each cycle in days. The at-power "
            "duration will be affected by `availabilityFactor`. R is repeat. For "
            "example [100, 150, '9R'] is 1 100 day cycle followed by 10 150 day "
            "cycles. Empty list is constant duration set by `cycleLength`.",
            schema=vol.Any([vol.Coerce(str)], None),
        ),
        setting.Setting(
            CONF_AVAILABILITY_FACTOR,
            default=1.0,
            label="Plant Availability Factor",
            description="Availability factor of the plant. This is the fraction of the "
            "time that the plant is operating. If variable, use `availabilityFactors` "
            "setting.",
            oldNames=[
                ("capacityFactor", None),
            ],
            schema=(vol.Any(vol.All(vol.Coerce(float), vol.Range(min=0)), None)),
        ),
        setting.Setting(
            CONF_AVAILABILITY_FACTORS,
            default=[],
            label="Availability Factors",
            description="List of availability factor of each cycle as a fraction "
            "(fraction of time plant is not in an outage). R is repeat. For example "
            "[0.5, 1.0, '9R'] is 1 50% followed by 10 100%. Empty list is "
            "constant duration set by `availabilityFactor`.",
            schema=vol.Any([vol.Coerce(str)], None),
        ),
        setting.Setting(
            CONF_POWER_FRACTIONS,
            default=[],
            label="Power Fractions",
            description="List of power fractions at each cycle (fraction of rated "
            "thermal power the plant achieves). R is repeat. For example [0.5, 1.0, "
            "'9R'] is 1 50% followed by 10 100%. Specify zeros to indicate "
            "decay-only cycles (i.e. for decay heat analysis). None implies "
            "always full rated power.",
            schema=vol.Any([vol.Coerce(str)], None),
        ),
        setting.Setting(
            CONF_BURN_STEPS,
            default=4,
            label="Burnup Steps per Cycle",
            description="Number of depletion substeps, n, in one cycle. Note: There "
            "will be n+1 time nodes and the burnup step time will be computed as cycle "
            "length/n when the simple cycles input format is used.",
            schema=(vol.Any(vol.All(vol.Coerce(int), vol.Range(min=0)), None)),
        ),
        setting.Setting(
            CONF_BETA,
            default=None,
            label="Delayed Neutron Fraction",
            description="Individual precursor group delayed neutron fractions",
            schema=vol.Any(
                [
                    vol.All(
                        vol.Coerce(float),
                        vol.Range(min=0, min_included=True, max=1, max_included=True),
                    )
                ],
                None,
                vol.All(
                    vol.Coerce(float),
                    vol.Range(min=0, min_included=True, max=1, max_included=True),
                ),
                msg="Expected NoneType, float, or list of floats.",
            ),
            oldNames=[
                ("betaComponents", None),
            ],
        ),
        setting.Setting(
            CONF_DECAY_CONSTANTS,
            default=None,
            label="Decay Constants",
            description="Individual precursor group delayed neutron decay constants",
            schema=vol.Any(
                [vol.All(vol.Coerce(float), vol.Range(min=0, min_included=True))],
                None,
                vol.All(vol.Coerce(float), vol.Range(min=0, min_included=True)),
                msg="Expected NoneType, float, or list of floats.",
            ),
        ),
        setting.Setting(
            CONF_BRANCH_VERBOSITY,
            default="error",
            label="Worker Log Verbosity",
            description="Verbosity of the non-primary MPI nodes",
            options=[
                "debug",
                "extra",
                "info",
                "important",
                "prompt",
                "warning",
                "error",
            ],
            isEnvironment=True,
        ),
        setting.Setting(
            CONF_MODULE_VERBOSITY,
            default={},
            label="Module-Level Verbosity",
            description="Verbosity of any module-specific loggers that are set",
            isEnvironment=True,
        ),
        setting.Setting(
            CONF_BU_GROUPS,
            default=[10, 20, 30, 100],
            label="Burnup Groups",
            description="The range of burnups where cross-sections will be the same "
            "for a given assembly type (units of %FIMA)",
            schema=vol.Schema(
                [
                    vol.All(
                        vol.Coerce(int), vol.Range(min=0, min_included=False, max=100)
                    )
                ]
            ),
        ),
        setting.Setting(
            CONF_BURNUP_PEAKING_FACTOR,
            default=0.0,
            label="Burn-up Peaking Factor",
            description="None",
            schema=vol.All(vol.Coerce(float), vol.Range(min=0)),
        ),
        setting.Setting(
            CONF_CIRCULAR_RING_PITCH,
            default=1.0,
            label="Circular Ring Relative Pitch",
            description="The relative pitch to be used to define a single circular "
            "ring in circular shuffling",
        ),
        setting.Setting(
            CONF_COMMENT,
            default="",
            label="Case Comments",
            description="A comment describing this case",
        ),
        setting.Setting(
            CONF_COPY_FILES_FROM, default=[], label="None", description="None"
        ),
        setting.Setting(
            CONF_COPY_FILES_TO, default=[], label="None", description="None"
        ),
        setting.Setting(
            CONF_CREATE_ASSEMBLY_TYPE_ZONES,
            default=False,
            label="Create Fuel Zones Automatically",
            description="Let ARMI create zones based on fuel type automatically ",
        ),
        setting.Setting(
            CONF_DEBUG, default=False, label="Python Debug Mode", description="None"
        ),
        setting.Setting(
            CONF_DEBUG_MEM,
            default=False,
            label="Debug Memory",
            description="Turn on memory debugging options to help find problems with "
            "the code",
        ),
        setting.Setting(
            CONF_DEBUG_MEM_SIZE,
            default=False,
            label="Debug Memory Size",
            description="Show size of objects during memory debugging",
        ),
        setting.Setting(
            CONF_DEFAULT_SNAPSHOTS,
            default=False,
            label="Basic Reactor Snapshots",
            description="Generate snapshots at BOL, MOL, and EOL.",
        ),
        setting.Setting(
            CONF_DETAIL_ALL_ASSEMS,
            default=False,
            label="Detailed Assems - All",
            description="All assemblies will have 'detailed' treatment. Note: This "
            "option is interpreted differently by different modules.",
        ),
        setting.Setting(
            CONF_DETAIL_ASSEM_LOCATIONS_BOL,
            default=[],
            label="Detailed Assems - BOL Location",
            description="Assembly locations for assemblies that will have 'detailed' "
            "treatment. This option will track assemblies in the core at BOL. Note: "
            "This option is interpreted differently by different modules.",
        ),
        setting.Setting(
            CONF_DETAIL_ASSEM_NUMS,
            default=[],
            label="Detailed Assems - ID",
            description="Assembly numbers(IDs) for assemblies that will have "
            "'detailed' treatment. This option will track assemblies that not in the "
            "core at BOL. Note: This option is interpreted differently by different "
            "modules.",
            schema=vol.Schema([int]),
        ),
        setting.Setting(
            CONF_DUMP_SNAPSHOT,
            default=[],
            label="Detailed Reactor Snapshots",
            description="List of snapshots to dump detailed reactor analysis data. Can "
            "be used to perform follow-on analysis (i.e., reactivity coefficient "
            "generation).",
        ),
        setting.Setting(
            CONF_DO_ORIFICED_TH,
            default=False,
            label="Perform Core Orificing",
            description="Perform orificed thermal hydraulics (requires bounds file "
            "from a previous case)",
        ),
        setting.Setting(
            CONF_EQ_DIRECT,
            default=False,
            label="Direct Eq Shuffling",
            description="Does the equilibrium search with repetitive shuffing but with "
            "direct shuffling rather than the fast way",
        ),
        setting.Setting(
            CONF_FLUX_RECON,
            default=False,
            label="Flux/Power Reconstruction",
            description="Perform detailed flux and power reconstruction",
        ),
        setting.Setting(
            CONF_FRESH_FEED_TYPE,
            default="feed fuel",
            label="Fresh Feed Type",
            description="None",
            options=["feed fuel", "igniter fuel", "inner driver fuel"],
        ),
        setting.Setting(
            CONF_GEOM_FILE,
            default="",
            label="Core Map Input File",
            description="Input file containing BOL core map",
        ),
        setting.Setting(
            CONF_GROW_TO_FULL_CORE_AFTER_LOAD,
            default=False,
            label="Expand to Full Core on Snapshot Load",
            description="Grows from 1/3 to full core after loading a 1/3 "
            "symmetric snapshot. Note: This is needed when a full core model is needed "
            "and the database was produced using a third core model.",
        ),
        setting.Setting(
            CONF_START_CYCLE,
            default=0,
            label="Start Cycle",
            description="Cycle number to continue calculation from. Database will "
            "load from the time step just before. For snapshots use `dumpSnapshot`.",
            oldNames=[
                ("loadCycle", None),
            ],
            schema=vol.All(vol.Coerce(int), vol.Range(min=0)),
        ),
        setting.Setting(
            CONF_LOADING_FILE,
            default="",
            label="Blueprints File",
            description="The blueprints/loading input file path containing "
            "component dimensions, materials, etc.",
        ),
        setting.Setting(
            CONF_START_NODE,
            default=0,
            label="Start Node",
            description="Timenode number (0 for BOC, etc.) to continue calulation from. "
            "Database will load from the time step just before.",
            oldNames=[
                ("loadNode", None),
            ],
            schema=vol.All(vol.Coerce(int), vol.Range(min=0)),
        ),
        setting.Setting(
            CONF_LOAD_STYLE,
            default="fromInput",
            label="Load Style",
            description="Description of how the ARMI case will be initialized",
            options=["fromInput", "fromDB"],
        ),
        setting.Setting(
            CONF_LOW_POWER_REGION_FRACTION,
            default=0.05,
            label="Low-power Region Fraction",
            description="Description needed",
            schema=vol.All(vol.Coerce(float), vol.Range(min=0, max=1)),
        ),
        setting.Setting(
            CONF_MEM_PER_NODE,
            default=2000,
            label="Memory per Node",
            description="Memory requested per cluster node",
        ),
        setting.Setting(
            CONF_MPI_TASKS_PER_NODE,
            default=0,
            label="MPI Tasks per Node",
            description="Number of independent processes that are allocated to each "
            "cluster node. 0 means 1 process per CPU.",
            schema=vol.All(vol.Coerce(int), vol.Range(min=0)),
        ),
        setting.Setting(
            CONF_N_CYCLES,
            default=1,
            label="Number of Cycles",
            description="Number of cycles that will be simulated. Fuel management "
            "happens at the beginning of each cycle. Can include active (full-power) "
            "cycles as well as post-shutdown decay-heat steps.",
            schema=vol.All(vol.Coerce(int), vol.Range(min=1)),
        ),
        setting.Setting(
            CONF_NUM_CONTROL_BLOCKS,
            default=6,
            label="Number of Control Blocks",
            description="Number of blocks with control for a REBUS poison search",
        ),
        setting.Setting(
            CONF_NUM_COUPLED_ITERATIONS,
            default=0,
            label="Tight Coupling Iterations",
            description="Number of tight coupled physics iterations to occur at each "
            "timestep",
            schema=vol.All(vol.Coerce(int), vol.Range(min=0)),
        ),
        setting.Setting(
            CONF_OPERATOR_LOCATION,
            default="",
            label="Operator Location",
            description="The path to the operator code to execute for this run (for "
            "custom behavior)",
        ),
        setting.Setting(
            CONF_OUTPUT_FILE_EXTENSION,
            default="jpg",
            label="Plot File Extension",
            description="The default extension for plots",
            options=["jpg", "png", "svg", "pdf"],
        ),
        setting.Setting(
            CONF_PLOTS,
            default=False,
            label="Plot Results",
            description="Generate additional plots throughout the ARMI analysis",
        ),
        setting.Setting(
            CONF_POWER,
            default=0.0,
            label="Reactor Thermal Power (W)",
            description="Nameplate thermal power of the reactor. Can be varied by "
            "setting the powerFractions setting.",
            schema=vol.All(vol.Coerce(float), vol.Range(min=0)),
        ),
        setting.Setting(
            CONF_REMOVE_PER_CYCLE, default=3, label="Move per Cycle", description="None"
        ),
        setting.Setting(
            CONF_RUN_TYPE,
            default="Standard",
            label="Run Type",
            description="Type of run that this is, e.g. a normal run through all "
            "cycles, a snapshot-loaded reactivity coefficient run, etc.",
            options=["Standard", "Equilibrium", "Snapshots"],
        ),
        setting.Setting(
            CONF_EXPLICIT_REPEAT_SHUFFLES,
            default="",
            label="Explicit Shuffles File",
            description="Path to file that contains a detailed shuffling history that "
            "is to be repeated exactly.",
            oldNames=[("movesFile", None), ("shuffleFileName", None)],
        ),
        setting.Setting(
            CONF_SKIP_CYCLES,
            default=0,
            label="Number of Cycles to Skip",
            description="Number of cycles to be skipped during the calculation. Note: "
            "This is typically used when repeating only a portion of a calculation or "
            "repeating a run.",
            schema=vol.All(vol.Coerce(int), vol.Range(min=0)),
        ),
        setting.Setting(
            CONF_SMALL_RUN,
            default=False,
            label="Clean Up Files at EOL",
            description="Clean up intermediate files after the run completes (EOL)",
        ),
        setting.Setting(
            CONF_REALLY_SMALL_RUN,
            default=False,
            label="Clean Up Files at BOC",
            description="Clean up files at the beginning of each cycle (BOC)",
        ),
        setting.Setting(
            CONF_STATIONARY_BLOCK_FLAGS,
            default=["GRID_PLATE"],
            label="stationary Block Flags",
            description="Blocks with these flags will not move in moves. "
            "Used for fuel management.",
<<<<<<< HEAD
        ),
        setting.Setting(
            CONF_STATIONARY_BLOCKS,
            default=[],
            label="stationary Blocks",
            description="Blocks with these indices (int values) will not move in "
            "moves. Used for fuel management. "
            "Deprecated setting, use CONF_STATIONARY_BLOCK_FLAGS",
=======
>>>>>>> 731acccd
        ),
        setting.Setting(
            CONF_TARGET_K,
            default=1.005,
            label="Criticality Search Target (k-effective)",
            description="Target criticality (k-effective) for cycle length, branch, "
            "and equilibrium search",
            schema=vol.All(vol.Coerce(float), vol.Range(min=0)),
        ),
        setting.Setting(
            CONF_TRACK_ASSEMS,
            default=False,
            label="Save Discharged Assemblies",
            description="Track assemblies for detailed fuel histories. For instance, "
            "assemblies are tracked after they come out of a reactor by putting them "
            "in a Spent Fuel Pool. This might be necessary for your work, but it "
            "certainly increases the memory usage of the program.",
        ),
        setting.Setting(
            CONF_VERBOSITY,
            default="info",
            label="Primary Log Verbosity",
            description="How verbose the output will be",
            options=[
                "debug",
                "extra",
                "info",
                "important",
                "prompt",
                "warning",
                "error",
            ],
            isEnvironment=True,
        ),
        setting.Setting(
            CONF_ZONE_DEFINITIONS,
            default=[],
            label="Zone Definitions",
            description="Definitions of zones as lists of assembly locations (e.g. "
            "'zoneName: loc1, loc2, loc3') . Zones are groups of assemblies used by "
            "various summary and calculation routines.",
        ),
        setting.Setting(
            CONF_ACCEPTABLE_BLOCK_AREA_ERROR,
            default=1e-05,
            label="Acceptable Block Area Error",
            description="The limit of error between a block's cross-"
            "sectional area and the reference block used during the assembly area "
            "consistency check",
            schema=vol.All(vol.Coerce(float), vol.Range(min=0, min_included=False)),
        ),
        setting.Setting(
            CONF_RING_ZONES,
            default=[],
            label="Ring Zones",
            description="Define zones by concentric radial rings. Each zone will get "
            "independent reactivity coefficients.",
            schema=vol.Schema([int]),
        ),
        setting.Setting(
            CONF_SPLIT_ZONES,
            default=True,
            label="Split Zones",
            description="Automatically split defined zones further based on number of "
            "blocks and assembly types",
        ),
        setting.Setting(
            CONF_INDEPENDENT_VARIABLES,
            default=[],
            label="Independent Variables",
            description="List of (independentVarName, value) tuples to inform "
            "optimization post-processing",
        ),
        setting.Setting(
            CONF_HCF_CORETYPE,
            default="TWRC",
            label="Hot Channel Factor Set",
            description="Switch to apply different sets of hot channel factors based "
            "on design being analyzed",
            options=["TWRC", "TWRP", "TWRC-HEX"],
        ),
        setting.Setting(
            CONF_LOOSE_COUPLING,
            default=False,
            label="Activate Loose Physics Coupling",
            description="Update material densities and dimensions after running "
            "thermal-hydraulics. Note: Thermal-hydraulics calculation is needed "
            "to perform the loose physics coupling calculation.",
        ),
        setting.Setting(
            CONF_T_IN,
            default=360.0,
            label="Inlet Temperature",
            description="The inlet temperature of the reactor in C",
            schema=vol.All(vol.Coerce(float), vol.Range(min=-273.15)),
        ),
        setting.Setting(
            CONF_T_OUT,
            default=510.0,
            label="Outlet Temperature",
            description="The outlet temperature of the reactor in C",
            schema=vol.All(vol.Coerce(float), vol.Range(min=-273.15)),
        ),
        setting.Setting(
            CONF_USE_INPUT_TEMPERATURES_ON_DBLOAD,
            default=False,
            label="Temperatures From Input on DB Load",
            description="When loading from a database, first set all component "
            "temperatures to the input temperatures. Required when a coupled TH "
            "case is being derived from a case without any coupled TH.",
        ),
        setting.Setting(
            CONF_DEFERRED_INTERFACES_CYCLE,
            default=0,
            label="Deferred Interface Start Cycle",
            description="The supplied list of interface names in deferredInterfaceNames"
            " will begin normal operations on this cycle number",
        ),
        setting.Setting(
            CONF_DEFERRED_INTERFACE_NAMES,
            default=[],
            label="Deferred Interface Names",
            description="Interfaces to delay the normal operations of for special "
            "circumstance problem avoidance",
        ),
        setting.Setting(
            CONF_OUTPUT_CACHE_LOCATION,
            default="",
            label="Location of Output Cache",
            description="Location where cached calculations are stored and "
            "retrieved if exactly the same as the calculation requested. Empty "
            "string will not cache.",
            isEnvironment=True,
        ),
        setting.Setting(
            CONF_MATERIAL_NAMESPACE_ORDER,
            default=[],
            label="Material Namespace Order",
            description=(
                "Ordered list of Python namespaces for finding materials by class name. "
                "This allows users to choose between different implementations of reactor "
                "materials. For example, the framework comes with a basic UZr material, "
                "but power users will want to override it with their own UZr subclass. "
                "This allows users to specify to get materials out of a plugin rather "
                "than from the framework."
            ),
        ),
        # It may make sense to remove this setting when MILs become more stable.
        setting.Setting(
            CONF_BLOCK_AUTO_GRID,
            default=True,
            label="Auto-generate Block grids",
            description="Should block blueprints attempt to auto-generate a spatial "
            "grid upon construction? This feature makes heavy use of multi-index "
            "locations, which are not yet universally supported.",
        ),
        setting.Setting(
            CONF_CYCLES,
            default=[],
            label="Cycle information",
            description="YAML list defining the cycle history of the case. Options"
            " at each cycle include: `name`, `cumulative days`, `step days`, `availability"
            " factor`, `cycle length`, `burn steps`, and `power fractions`."
            " If specified, do not use any of the case settings `cycleLength(s)`,"
            " `availabilityFactor(s)`, `powerFractions`, or `burnSteps`. Must also"
            " specify `nCycles` and `power`.",
            schema=vol.Schema(
                [
                    vol.All(
                        {
                            "name": str,
                            "cumulative days": vol.All(
                                [vol.Any(float, int)], _isMonotonicIncreasing
                            ),
                            "step days": [vol.Coerce(str)],
                            "power fractions": [vol.Coerce(str)],
                            "availability factor": vol.All(
                                vol.Coerce(float), vol.Range(min=0, max=1)
                            ),
                            "cycle length": vol.All(
                                vol.Coerce(float), vol.Range(min=0)
                            ),
                            "burn steps": vol.All(vol.Coerce(int), vol.Range(min=0)),
                        },
                        _mutuallyExclusiveCyclesInputs,
                    )
                ]
            ),
        ),
        setting.Setting(
            CONF_USER_PLUGINS,
            default=[],
            label=CONF_USER_PLUGINS,
            description="YAML list defining the locations of UserPlugin subclasses. "
            "You can enter the full armi import path: armi.test.test_what.MyPlugin, "
            "or you can enter the full file path: /path/to/my/pluginz.py:MyPlugin ",
            schema=vol.Any([vol.Coerce(str)], None),
        ),
    ]
    return settings


def _isMonotonicIncreasing(inputList):
    if isMonotonic(inputList, "<"):
        return inputList
    else:
        raise vol.error.Invalid(f"List must be monotonicically increasing: {inputList}")


def _mutuallyExclusiveCyclesInputs(cycle):
    cycleKeys = cycle.keys()
    if (
        sum(
            [
                "cumulative days" in cycleKeys,
                "step days" in cycleKeys,
                "cycle length" in cycleKeys or "burn steps" in cycleKeys,
            ]
        )
        != 1
    ):
        baseErrMsg = (
            "Must have exactly one of either 'cumulative days', 'step days', or"
            " 'cycle length' + 'burn steps' in each cycle definition."
        )

        raise vol.Invalid(
            (baseErrMsg + " Check cycle {}.".format(cycle["name"]))
            if "name" in cycleKeys
            else baseErrMsg
        )
    return cycle<|MERGE_RESOLUTION|>--- conflicted
+++ resolved
@@ -647,7 +647,7 @@
             label="stationary Block Flags",
             description="Blocks with these flags will not move in moves. "
             "Used for fuel management.",
-<<<<<<< HEAD
+
         ),
         setting.Setting(
             CONF_STATIONARY_BLOCKS,
@@ -656,8 +656,7 @@
             description="Blocks with these indices (int values) will not move in "
             "moves. Used for fuel management. "
             "Deprecated setting, use CONF_STATIONARY_BLOCK_FLAGS",
-=======
->>>>>>> 731acccd
+
         ),
         setting.Setting(
             CONF_TARGET_K,
