# Copyright 2019 TerraPower, LLC
#
# Licensed under the Apache License, Version 2.0 (the "License");
# you may not use this file except in compliance with the License.
# You may obtain a copy of the License at
#
#     http://www.apache.org/licenses/LICENSE-2.0
#
# Unless required by applicable law or agreed to in writing, software
# distributed under the License is distributed on an "AS IS" BASIS,
# WITHOUT WARRANTIES OR CONDITIONS OF ANY KIND, either express or implied.
# See the License for the specific language governing permissions and
# limitations under the License.

"""
Framework-wide settings definitions and constants.

This should contain Settings definitions for general-purpose "framework" settings. These
should only include settings that are not related to any particular physics or plugins.

TODO: There are lots of settings in here that violate the above rule, which still need
to be migrated to their respective plugins: they are clearly separated for review.
"""
import os
from typing import List

import voluptuous as vol

from armi import context
from armi.settings import setting
from armi.utils.mathematics import isMonotonic


# Framework settings
CONF_NUM_PROCESSORS = "numProcessors"
CONF_BURN_CHAIN_FILE_NAME = "burnChainFileName"
CONF_ZONING_STRATEGY = "zoningStrategy"
CONF_AXIAL_MESH_REFINEMENT_FACTOR = "axialMeshRefinementFactor"
CONF_AUTOMATIC_VARIABLE_MESH = "automaticVariableMesh"
CONF_TRACE = "trace"
CONF_PROFILE = "profile"
CONF_COVERAGE = "coverage"
CONF_MIN_MESH_SIZE_RATIO = "minMeshSizeRatio"
CONF_CYCLE_LENGTH = "cycleLength"
CONF_CYCLE_LENGTHS = "cycleLengths"
CONF_AVAILABILITY_FACTOR = "availabilityFactor"
CONF_AVAILABILITY_FACTORS = "availabilityFactors"
CONF_POWER_FRACTIONS = "powerFractions"
CONF_BURN_STEPS = "burnSteps"
CONF_BETA = "beta"
CONF_DECAY_CONSTANTS = "decayConstants"
CONF_BRANCH_VERBOSITY = "branchVerbosity"
CONF_BU_GROUPS = "buGroups"
CONF_BURNUP_PEAKING_FACTOR = "burnupPeakingFactor"
CONF_CIRCULAR_RING_PITCH = "circularRingPitch"
CONF_COMMENT = "comment"
CONF_COPY_FILES_FROM = "copyFilesFrom"
CONF_COPY_FILES_TO = "copyFilesTo"
CONF_CREATE_ASSEMBLY_TYPE_ZONES = "createAssemblyTypeZones"
CONF_DEBUG = "debug"
CONF_DEBUG_MEM = "debugMem"
CONF_DEBUG_MEM_SIZE = "debugMemSize"
CONF_DEFAULT_SNAPSHOTS = "defaultSnapshots"
CONF_DETAIL_ALL_ASSEMS = "detailAllAssems"
CONF_DETAIL_ASSEM_LOCATIONS_BOL = "detailAssemLocationsBOL"
CONF_DETAIL_ASSEM_NUMS = "detailAssemNums"
CONF_DUMP_SNAPSHOT = "dumpSnapshot"
CONF_DO_ORIFICED_TH = "doOrificedTH"  # zones
CONF_EQ_DIRECT = "eqDirect"  # fuelCycle/equilibrium coupling
CONF_FRESH_FEED_TYPE = "freshFeedType"
CONF_GEOM_FILE = "geomFile"
CONF_START_CYCLE = "startCycle"
CONF_LOADING_FILE = "loadingFile"
CONF_START_NODE = "startNode"
CONF_LOAD_STYLE = "loadStyle"
CONF_LOW_POWER_REGION_FRACTION = "lowPowerRegionFraction"  # reports
CONF_MODULE_VERBOSITY = "moduleVerbosity"
CONF_MPI_TASKS_PER_NODE = "mpiTasksPerNode"
CONF_N_CYCLES = "nCycles"
CONF_NUM_COUPLED_ITERATIONS = "numCoupledIterations"
CONF_OPERATOR_LOCATION = "operatorLocation"
CONF_OUTPUT_FILE_EXTENSION = "outputFileExtension"
CONF_PLOTS = "plots"
CONF_POWER = "power"
CONF_RUN_TYPE = "runType"
CONF_EXPLICIT_REPEAT_SHUFFLES = "explicitRepeatShuffles"
CONF_SKIP_CYCLES = "skipCycles"
CONF_SMALL_RUN = "smallRun"
CONF_REALLY_SMALL_RUN = "reallySmallRun"
CONF_STATIONARY_BLOCK_FLAGS = "stationaryBlockFlags"
CONF_TARGET_K = "targetK"  # lots of things use this
CONF_TRACK_ASSEMS = "trackAssems"
CONF_VERBOSITY = "verbosity"
CONF_ZONE_DEFINITIONS = "zoneDefinitions"
CONF_ACCEPTABLE_BLOCK_AREA_ERROR = "acceptableBlockAreaError"
CONF_RING_ZONES = "ringZones"
CONF_SPLIT_ZONES = "splitZones"
CONF_FLUX_RECON = "fluxRecon"  # strange coupling in fuel handlers
CONF_INDEPENDENT_VARIABLES = "independentVariables"
CONF_HCF_CORETYPE = "HCFcoretype"
CONF_LOOSE_COUPLING = "looseCoupling"
CONF_T_IN = "Tin"
CONF_T_OUT = "Tout"
CONF_DEFERRED_INTERFACES_CYCLE = "deferredInterfacesCycle"
CONF_DEFERRED_INTERFACE_NAMES = "deferredInterfaceNames"
CONF_OUTPUT_CACHE_LOCATION = "outputCacheLocation"
CONF_MATERIAL_NAMESPACE_ORDER = "materialNamespaceOrder"
CONF_DETAILED_AXIAL_EXPANSION = "detailedAxialExpansion"
CONF_BLOCK_AUTO_GRID = "autoGenerateBlockGrids"
CONF_INPUT_HEIGHTS_HOT = "inputHeightsConsideredHot"
CONF_CYCLES = "cycles"

# Unused by ARMI, slated for removal
CONF_CONDITIONAL_MODULE_NAME = "conditionalModuleName"  # mcfr
CONF_GROW_TO_FULL_CORE_AFTER_LOAD = "growToFullCoreAfterLoad"  # mcnp & gui
CONF_MEM_PER_NODE = "memPerNode"  # unused?
CONF_NUM_CONTROL_BLOCKS = "numControlBlocks"  # dif3d
CONF_REMOVE_PER_CYCLE = "removePerCycle"  # fuel handler, equilibrium, mcnp
CONF_USE_INPUT_TEMPERATURES_ON_DBLOAD = "useInputTemperaturesOnDBLoad"  # th


def defineSettings() -> List[setting.Setting]:
    """Return a list of global framework settings."""
    settings = [
        setting.Setting(
            CONF_NUM_PROCESSORS,
            default=1,
            label="CPUs",
            description="Number of CPUs to request on the cluster",
            schema=vol.All(vol.Coerce(int), vol.Range(min=1)),
        ),
        setting.Setting(
            CONF_BURN_CHAIN_FILE_NAME,
            default=os.path.join(context.RES, "burn-chain.yaml"),
            label="Burn Chain File",
            description="Path to YAML file that has the depletion chain defined in it",
        ),
        setting.Setting(
            CONF_ZONING_STRATEGY,
            default="byRingZone",
            label="Automatic core zone creation strategy",
            description="Channel Grouping Options for Safety;"
            "everyFA: every FA is its own channel, "
            "byRingZone: based on ringzones, "
            "byFuelType: based on fuel type, "
            "Manual: you must specify 'zoneDefinitions' setting",
            options=["byRingZone", "byOrifice", "byFuelType", "everyFA", "manual"],
        ),
        setting.Setting(
            CONF_AXIAL_MESH_REFINEMENT_FACTOR,
            default=1,
            label="Axial Mesh Refinement Factor",
            description="Multiplicative factor on the Global Flux number of mesh per "
            "block. Used for axial mesh refinement.",
            schema=vol.All(vol.Coerce(int), vol.Range(min=0, min_included=False)),
        ),
        setting.Setting(
            CONF_DETAILED_AXIAL_EXPANSION,
            default=False,
            label="Detailed Axial Expansion",
            description=(
                "Allow each assembly to expand independently of the others. Results in non-uniform "
                "axial mesh. Neutronics kernel must be able to handle."
            ),
        ),
        setting.Setting(
            CONF_INPUT_HEIGHTS_HOT,
            default=True,
            label="Input Height Considered Hot",
            description=(
                "This is a flag to determine if block heights, as provided in blueprints, are at hot dimensions. "
                "If false, block heights are at cold/as-built dimensions and will be thermally expanded as appropriate."
            ),
        ),
        setting.Setting(
            CONF_CONDITIONAL_MODULE_NAME,
            default="",
            label="Burn End Conditional",
            description="File name (directory not included) of the Python "
            "module that contains a conditional function to determine the end of burn "
            "cycles",
        ),
        setting.Setting(
            CONF_AUTOMATIC_VARIABLE_MESH,
            default=False,
            label="Automatic Neutronics Variable Mesh",
            description="Flag to let ARMI add additional mesh points if the "
            "neutronics mesh is too irregular",
        ),
        setting.Setting(
            CONF_TRACE,
            default=False,
            label="Use the Python Tracer",
            description="Activate Python trace module to print out each line as it's "
            "executed",
            isEnvironment=True,
        ),
        setting.Setting(
            CONF_PROFILE,
            default=False,
            label="Turn On the Profiler",
            description="Turn on the profiler for the submitted case. The profiler "
            "results will not include all import times.",
            isEnvironment=True,
            oldNames=[
                ("turnOnProfiler", None),
            ],
        ),
        setting.Setting(
            CONF_COVERAGE,
            default=False,
            label="Turn On Coverage Report Generation",
            description="Turn on coverage report generation which tracks all the lines "
            "of code that execute during a run",
            isEnvironment=True,
        ),
        setting.Setting(
            CONF_MIN_MESH_SIZE_RATIO,
            default=0.15,
            label="Minimum Mesh Size Ratio",
            description="This is the minimum ratio of mesh sizes (dP1/(dP1 + dP2)) "
            "allowable -- only active if automaticVariableMesh flag is set to True",
            schema=vol.All(vol.Coerce(float), vol.Range(min=0, min_included=False)),
        ),
        setting.Setting(
            CONF_CYCLE_LENGTH,
            default=365.242199,
            label="Cycle Length",
            description="Duration of one single cycle in days. If `availabilityFactor` is below "
            "1, the reactor will be at power less than this. If variable, use "
            "`cycleLengths` setting.",
            oldNames=[
                ("burnTime", None),
            ],
            schema=(
                vol.Any(
                    vol.All(vol.Coerce(float), vol.Range(min=0, min_included=False)),
                    None,
                )
            ),
        ),
        setting.Setting(
            CONF_CYCLE_LENGTHS,
            default=[],
            label="Cycle Durations",
            description="List of durations of each cycle in days. The at-power "
            "duration will be affected by `availabilityFactor`. R is repeat. For "
            "example [100, 150, '9R'] is 1 100 day cycle followed by 10 150 day "
            "cycles. Empty list is constant duration set by `cycleLength`.",
            schema=vol.Any([vol.Coerce(str)], None),
        ),
        setting.Setting(
            CONF_AVAILABILITY_FACTOR,
            default=1.0,
            label="Plant Availability Factor",
            description="Availability factor of the plant. This is the fraction of the "
            "time that the plant is operating. If variable, use `availabilityFactors` "
            "setting.",
            oldNames=[
                ("capacityFactor", None),
            ],
            schema=(vol.Any(vol.All(vol.Coerce(float), vol.Range(min=0)), None)),
        ),
        setting.Setting(
            CONF_AVAILABILITY_FACTORS,
            default=[],
            label="Availability Factors",
            description="List of availability factor of each cycle as a fraction "
            "(fraction of time plant is not in an outage). R is repeat. For example "
            "[0.5, 1.0, '9R'] is 1 50% followed by 10 100%. Empty list is "
            "constant duration set by `availabilityFactor`.",
            schema=vol.Any([vol.Coerce(str)], None),
        ),
        setting.Setting(
            CONF_POWER_FRACTIONS,
            default=[],
            label="Power Fractions",
            description="List of power fractions at each cycle (fraction of rated "
            "thermal power the plant achieves). R is repeat. For example [0.5, 1.0, "
            "'9R'] is 1 50% followed by 10 100%. Specify zeros to indicate "
            "decay-only cycles (i.e. for decay heat analysis). None implies "
            "always full rated power.",
            schema=vol.Any([vol.Coerce(str)], None),
        ),
        setting.Setting(
            CONF_BURN_STEPS,
            default=4,
            label="Burnup Steps per Cycle",
            description="Number of depletion substeps, n, in one cycle. Note: There "
            "will be n+1 time nodes and the burnup step time will be computed as cycle "
            "length/n when the simple cycles input format is used.",
            schema=(vol.Any(vol.All(vol.Coerce(int), vol.Range(min=0)), None)),
        ),
        setting.Setting(
            CONF_BETA,
            default=None,
            label="Delayed Neutron Fraction",
            description="Individual precursor group delayed neutron fractions",
            schema=vol.Any(
                [
                    vol.All(
                        vol.Coerce(float),
                        vol.Range(min=0, min_included=True, max=1, max_included=True),
                    )
                ],
                None,
                vol.All(
                    vol.Coerce(float),
                    vol.Range(min=0, min_included=True, max=1, max_included=True),
                ),
                msg="Expected NoneType, float, or list of floats.",
            ),
            oldNames=[
                ("betaComponents", None),
            ],
        ),
        setting.Setting(
            CONF_DECAY_CONSTANTS,
            default=None,
            label="Decay Constants",
            description="Individual precursor group delayed neutron decay constants",
            schema=vol.Any(
                [vol.All(vol.Coerce(float), vol.Range(min=0, min_included=True))],
                None,
                vol.All(vol.Coerce(float), vol.Range(min=0, min_included=True)),
                msg="Expected NoneType, float, or list of floats.",
            ),
        ),
        setting.Setting(
            CONF_BRANCH_VERBOSITY,
            default="error",
            label="Worker Log Verbosity",
            description="Verbosity of the non-master MPI nodes",
            options=[
                "debug",
                "extra",
                "info",
                "important",
                "prompt",
                "warning",
                "error",
            ],
            isEnvironment=True,
        ),
        setting.Setting(
            CONF_MODULE_VERBOSITY,
            default={},
            label="Module-Level Verbosity",
            description="Verbosity of any module-specific loggers that are set",
            isEnvironment=True,
        ),
        setting.Setting(
            CONF_BU_GROUPS,
            default=[10, 20, 30, 100],
            label="Burnup Groups",
            description="The range of burnups where cross-sections will be the same "
            "for a given assembly type (units of %FIMA)",
            schema=vol.Schema(
                [
                    vol.All(
                        vol.Coerce(int), vol.Range(min=0, min_included=False, max=100)
                    )
                ]
            ),
        ),
        setting.Setting(
            CONF_BURNUP_PEAKING_FACTOR,
            default=0.0,
            label="Burn-up Peaking Factor",
            description="None",
            schema=vol.All(vol.Coerce(float), vol.Range(min=0)),
        ),
        setting.Setting(
            CONF_CIRCULAR_RING_PITCH,
            default=1.0,
            label="Circular Ring Relative Pitch",
            description="The relative pitch to be used to define a single circular "
            "ring in circular shuffling",
        ),
        setting.Setting(
            CONF_COMMENT,
            default="",
            label="Case Comments",
            description="A comment describing this case",
        ),
        setting.Setting(
            CONF_COPY_FILES_FROM, default=[], label="None", description="None"
        ),
        setting.Setting(
            CONF_COPY_FILES_TO, default=[], label="None", description="None"
        ),
        setting.Setting(
            CONF_CREATE_ASSEMBLY_TYPE_ZONES,
            default=False,
            label="Create Fuel Zones Automatically",
            description="Let ARMI create zones based on fuel type automatically ",
        ),
        setting.Setting(
            CONF_DEBUG, default=False, label="Python Debug Mode", description="None"
        ),
        setting.Setting(
            CONF_DEBUG_MEM,
            default=False,
            label="Debug Memory",
            description="Turn on memory debugging options to help find problems with "
            "the code",
        ),
        setting.Setting(
            CONF_DEBUG_MEM_SIZE,
            default=False,
            label="Debug Memory Size",
            description="Show size of objects during memory debugging",
        ),
        setting.Setting(
            CONF_DEFAULT_SNAPSHOTS,
            default=False,
            label="Basic Reactor Snapshots",
            description="Generate snapshots at BOL, MOL, and EOL.",
        ),
        setting.Setting(
            CONF_DETAIL_ALL_ASSEMS,
            default=False,
            label="Detailed Assems - All",
            description="All assemblies will have 'detailed' treatment. Note: This "
            "option is interpreted differently by different modules.",
        ),
        setting.Setting(
            CONF_DETAIL_ASSEM_LOCATIONS_BOL,
            default=[],
            label="Detailed Assems - BOL Location",
            description="Assembly locations for assemblies that will have 'detailed' "
            "treatment. This option will track assemblies in the core at BOL. Note: "
            "This option is interpreted differently by different modules.",
        ),
        setting.Setting(
            CONF_DETAIL_ASSEM_NUMS,
            default=[],
            label="Detailed Assems - ID",
            description="Assembly numbers(IDs) for assemblies that will have "
            "'detailed' treatment. This option will track assemblies that not in the "
            "core at BOL. Note: This option is interpreted differently by different "
            "modules.",
            schema=vol.Schema([int]),
        ),
        setting.Setting(
            CONF_DUMP_SNAPSHOT,
            default=[],
            label="Detailed Reactor Snapshots",
            description="List of snapshots to dump detailed reactor analysis data. Can "
            "be used to perform follow-on analysis (i.e., reactivity coefficient "
            "generation).",
        ),
        setting.Setting(
            CONF_DO_ORIFICED_TH,
            default=False,
            label="Perform Core Orificing",
            description="Perform orificed thermal hydraulics (requires bounds file "
            "from a previous case)",
        ),
        setting.Setting(
            CONF_EQ_DIRECT,
            default=False,
            label="Direct Eq Shuffling",
            description="Does the equilibrium search with repetitive shuffing but with "
            "direct shuffling rather than the fast way",
        ),
        setting.Setting(
            CONF_FLUX_RECON,
            default=False,
            label="Flux/Power Reconstruction",
            description="Perform detailed flux and power reconstruction",
        ),
        setting.Setting(
            CONF_FRESH_FEED_TYPE,
            default="feed fuel",
            label="Fresh Feed Type",
            description="None",
            options=["feed fuel", "igniter fuel", "inner driver fuel"],
        ),
        setting.Setting(
            CONF_GEOM_FILE,
            default="",
            label="Core Map Input File",
            description="Input file containing BOL core map",
        ),
        setting.Setting(
            CONF_GROW_TO_FULL_CORE_AFTER_LOAD,
            default=False,
            label="Expand to Full Core on Snapshot Load",
            description="Grows from 1/3 to full core after loading a 1/3 "
            "symmetric snapshot. Note: This is needed when a full core model is needed "
            "and the database was produced using a third core model.",
        ),
        setting.Setting(
            CONF_START_CYCLE,
            default=0,
            label="Start Cycle",
            description="Cycle number to continue calculation from. Database will "
            "load from the time step just before. For snapshots use `dumpSnapshot`.",
            oldNames=[
                ("loadCycle", None),
            ],
            schema=vol.All(vol.Coerce(int), vol.Range(min=0)),
        ),
        setting.Setting(
            CONF_LOADING_FILE,
            default="",
            label="Blueprints File",
            description="The blueprints/loading input file path containing "
            "component dimensions, materials, etc.",
        ),
        setting.Setting(
            CONF_START_NODE,
            default=0,
            label="Start Node",
            description="Timenode number (0 for BOC, etc.) to continue calulation from. "
            "Database will load from the time step just before.",
            oldNames=[
                ("loadNode", None),
            ],
            schema=vol.All(vol.Coerce(int), vol.Range(min=0)),
        ),
        setting.Setting(
            CONF_LOAD_STYLE,
            default="fromInput",
            label="Load Style",
            description="Description of how the ARMI case will be initialized",
            options=["fromInput", "fromDB"],
        ),
        setting.Setting(
            CONF_LOW_POWER_REGION_FRACTION,
            default=0.05,
            label="Low-power Region Fraction",
            description="Description needed",
            schema=vol.All(vol.Coerce(float), vol.Range(min=0, max=1)),
        ),
        setting.Setting(
            CONF_MEM_PER_NODE,
            default=2000,
            label="Memory per Node",
            description="Memory requested per cluster node",
        ),
        setting.Setting(
            CONF_MPI_TASKS_PER_NODE,
            default=0,
            label="MPI Tasks per Node",
            description="Number of independent processes that are allocated to each "
            "cluster node. 0 means 1 process per CPU.",
            schema=vol.All(vol.Coerce(int), vol.Range(min=0)),
        ),
        setting.Setting(
            CONF_N_CYCLES,
            default=1,
            label="Number of Cycles",
            description="Number of cycles that will be simulated. Fuel management "
            "happens at the beginning of each cycle. Can include active (full-power) "
            "cycles as well as post-shutdown decay-heat steps.",
            schema=vol.All(vol.Coerce(int), vol.Range(min=1)),
        ),
        setting.Setting(
            CONF_NUM_CONTROL_BLOCKS,
            default=6,
            label="Number of Control Blocks",
            description="Number of blocks with control for a REBUS poison search",
        ),
        setting.Setting(
            CONF_NUM_COUPLED_ITERATIONS,
            default=0,
            label="Tight Coupling Iterations",
            description="Number of tight coupled physics iterations to occur at each "
            "timestep",
            schema=vol.All(vol.Coerce(int), vol.Range(min=0)),
        ),
        setting.Setting(
            CONF_OPERATOR_LOCATION,
            default="",
            label="Operator Location",
            description="The path to the operator code to execute for this run (for "
            "custom behavior)",
        ),
        setting.Setting(
            CONF_OUTPUT_FILE_EXTENSION,
            default="jpg",
            label="Plot File Extension",
            description="The default extension for plots",
            options=["jpg", "png", "svg", "pdf"],
        ),
        setting.Setting(
            CONF_PLOTS,
            default=False,
            label="Plot Results",
            description="Generate additional plots throughout the ARMI analysis",
        ),
        setting.Setting(
            CONF_POWER,
            default=0.0,
            label="Reactor Thermal Power (W)",
            description="Nameplate thermal power of the reactor. Can be varied by "
            "setting the powerFractions setting.",
            schema=vol.All(vol.Coerce(float), vol.Range(min=0)),
        ),
        setting.Setting(
            CONF_REMOVE_PER_CYCLE, default=3, label="Move per Cycle", description="None"
        ),
        setting.Setting(
            CONF_RUN_TYPE,
            default="Standard",
            label="Run Type",
            description="Type of run that this is, e.g. a normal run through all "
            "cycles, a snapshot-loaded reactivity coefficient run, etc.",
            options=["Standard", "Equilibrium", "Snapshots"],
        ),
        setting.Setting(
            CONF_EXPLICIT_REPEAT_SHUFFLES,
            default="",
            label="Explicit Shuffles File",
            description="Path to file that contains a detailed shuffling history that "
            "is to be repeated exactly.",
            oldNames=[("movesFile", None), ("shuffleFileName", None)],
        ),
        setting.Setting(
            CONF_SKIP_CYCLES,
            default=0,
            label="Number of Cycles to Skip",
            description="Number of cycles to be skipped during the calculation. Note: "
            "This is typically used when repeating only a portion of a calculation or "
            "repeating a run.",
            schema=vol.All(vol.Coerce(int), vol.Range(min=0)),
        ),
        setting.Setting(
            CONF_SMALL_RUN,
            default=False,
            label="Clean Up Files at EOL",
            description="Clean up intermediate files after the run completes (EOL)",
        ),
        setting.Setting(
            CONF_REALLY_SMALL_RUN,
            default=False,
            label="Clean Up Files at BOC",
            description="Clean up files at the beginning of each cycle (BOC)",
        ),
        setting.Setting(
<<<<<<< HEAD
            CONF_STATIONARY_BLOCK_FLAGS,
            default=["GRID_PLATE"],
            label="stationary Block Flags",
            description="Blocks with these flags will not move in moves. "
            "Used for fuel management.",
=======
            CONF_STATIONARY_BLOCKS,
            default=[],
            label="Stationary Blocks",
            description="Blocks with these indices (int values) will not move in "
            "moves",
>>>>>>> 93d19460
        ),
        setting.Setting(
            CONF_TARGET_K,
            default=1.005,
            label="Criticality Search Target (k-effective)",
            description="Target criticality (k-effective) for cycle length, branch, "
            "and equilibrium search",
            schema=vol.All(vol.Coerce(float), vol.Range(min=0)),
        ),
        setting.Setting(
            CONF_TRACK_ASSEMS,
            default=True,
            label="Save Discharged Assemblies",
            description="Track assemblies for detailed fuel histories. Disable in case "
            "you get memory errors.",
        ),
        setting.Setting(
            CONF_VERBOSITY,
            default="info",
            label="Master Log Verbosity",
            description="How verbose the output will be",
            options=[
                "debug",
                "extra",
                "info",
                "important",
                "prompt",
                "warning",
                "error",
            ],
            isEnvironment=True,
        ),
        setting.Setting(
            CONF_ZONE_DEFINITIONS,
            default=[],
            label="Zone Definitions",
            description="Definitions of zones as lists of assembly locations (e.g. "
            "'zoneName: loc1, loc2, loc3') . Zones are groups of assemblies used by "
            "various summary and calculation routines.",
        ),
        setting.Setting(
            CONF_ACCEPTABLE_BLOCK_AREA_ERROR,
            default=1e-05,
            label="Acceptable Block Area Error",
            description="The limit of error between a block's cross-"
            "sectional area and the reference block used during the assembly area "
            "consistency check",
            schema=vol.All(vol.Coerce(float), vol.Range(min=0, min_included=False)),
        ),
        setting.Setting(
            CONF_RING_ZONES,
            default=[],
            label="Ring Zones",
            description="Define zones by concentric radial rings. Each zone will get "
            "independent reactivity coefficients.",
            schema=vol.Schema([int]),
        ),
        setting.Setting(
            CONF_SPLIT_ZONES,
            default=True,
            label="Split Zones",
            description="Automatically split defined zones further based on number of "
            "blocks and assembly types",
        ),
        setting.Setting(
            CONF_INDEPENDENT_VARIABLES,
            default=[],
            label="Independent Variables",
            description="List of (independentVarName, value) tuples to inform "
            "optimization post-processing",
        ),
        setting.Setting(
            CONF_HCF_CORETYPE,
            default="TWRC",
            label="Hot Channel Factor Set",
            description="Switch to apply different sets of hot channel factors based "
            "on design being analyzed",
            options=["TWRC", "TWRP", "TWRC-HEX"],
        ),
        setting.Setting(
            CONF_LOOSE_COUPLING,
            default=False,
            label="Activate Loose Physics Coupling",
            description="Update material densities and dimensions after running "
            "thermal-hydraulics. Note: Thermal-hydraulics calculation is needed "
            "to perform the loose physics coupling calculation.",
        ),
        setting.Setting(
            CONF_T_IN,
            default=360.0,
            label="Inlet Temperature",
            description="The inlet temperature of the reactor in C",
            schema=vol.All(vol.Coerce(float), vol.Range(min=-273.15)),
        ),
        setting.Setting(
            CONF_T_OUT,
            default=510.0,
            label="Outlet Temperature",
            description="The outlet temperature of the reactor in C",
            schema=vol.All(vol.Coerce(float), vol.Range(min=-273.15)),
        ),
        setting.Setting(
            CONF_USE_INPUT_TEMPERATURES_ON_DBLOAD,
            default=False,
            label="Temperatures From Input on DB Load",
            description="When loading from a database, first set all component "
            "temperatures to the input temperatures. Required when a coupled TH "
            "case is being derived from a case without any coupled TH.",
        ),
        setting.Setting(
            CONF_DEFERRED_INTERFACES_CYCLE,
            default=0,
            label="Deferred Interface Start Cycle",
            description="The supplied list of interface names in deferredInterfaceNames"
            " will begin normal operations on this cycle number",
        ),
        setting.Setting(
            CONF_DEFERRED_INTERFACE_NAMES,
            default=[],
            label="Deferred Interface Names",
            description="Interfaces to delay the normal operations of for special "
            "circumstance problem avoidance",
        ),
        setting.Setting(
            CONF_OUTPUT_CACHE_LOCATION,
            default="",
            label="Location of Output Cache",
            description="Location where cached calculations are stored and "
            "retrieved if exactly the same as the calculation requested. Empty "
            "string will not cache.",
            isEnvironment=True,
        ),
        setting.Setting(
            CONF_MATERIAL_NAMESPACE_ORDER,
            default=[],
            label="Material Namespace Order",
            description=(
                "Ordered list of Python namespaces for finding materials by class name. "
                "This allows users to choose between different implementations of reactor "
                "materials. For example, the framework comes with a basic UZr material, "
                "but power users will want to override it with their own UZr subclass. "
                "This allows users to specify to get materials out of a plugin rather "
                "than from the framework."
            ),
        ),
        # It may make sense to remove this setting when MILs become more stable.
        setting.Setting(
            CONF_BLOCK_AUTO_GRID,
            default=True,
            label="Auto-generate Block grids",
            description="Should block blueprints attempt to auto-generate a spatial "
            "grid upon construction? This feature makes heavy use of multi-index "
            "locations, which are not yet universally supported.",
        ),
        setting.Setting(
            CONF_CYCLES,
            default=[],
            label="Cycle information",
            description="YAML list defining the cycle history of the case. Options"
            " at each cycle include: `name`, `cumulative days`, `step days`, `availability"
            " factor`, `cycle length`, `burn steps`, and `power fractions`."
            " If specified, do not use any of the case settings `cycleLength(s)`,"
            " `availabilityFactor(s)`, `powerFractions`, or `burnSteps`. Must also"
            " specify `nCycles` and `power`.",
            schema=vol.Schema(
                [
                    vol.All(
                        {
                            "name": str,
                            "cumulative days": vol.All(
                                [vol.Any(float, int)], _isMonotonicIncreasing
                            ),
                            "step days": [vol.Coerce(str)],
                            "power fractions": [vol.Coerce(str)],
                            "availability factor": vol.All(
                                vol.Coerce(float), vol.Range(min=0, max=1)
                            ),
                            "cycle length": vol.All(
                                vol.Coerce(float), vol.Range(min=0)
                            ),
                            "burn steps": vol.All(vol.Coerce(int), vol.Range(min=0)),
                        },
                        _mutuallyExclusiveCyclesInputs,
                    )
                ]
            ),
        ),
    ]
    return settings


def _isMonotonicIncreasing(inputList):
    if isMonotonic(inputList, "<"):
        return inputList
    else:
        raise vol.error.Invalid(f"List must be monotonicically increasing: {inputList}")


def _mutuallyExclusiveCyclesInputs(cycle):
    cycleKeys = cycle.keys()
    if (
        sum(
            [
                "cumulative days" in cycleKeys,
                "step days" in cycleKeys,
                "cycle length" in cycleKeys or "burn steps" in cycleKeys,
            ]
        )
        != 1
    ):
        baseErrMsg = (
            "Must have exactly one of either 'cumulative days', 'step days', or"
            " 'cycle length' + 'burn steps' in each cycle definition."
        )

        raise vol.Invalid(
            (baseErrMsg + " Check cycle {}.".format(cycle["name"]))
            if "name" in cycleKeys
            else baseErrMsg
        )
    return cycle<|MERGE_RESOLUTION|>--- conflicted
+++ resolved
@@ -640,19 +640,11 @@
             description="Clean up files at the beginning of each cycle (BOC)",
         ),
         setting.Setting(
-<<<<<<< HEAD
             CONF_STATIONARY_BLOCK_FLAGS,
             default=["GRID_PLATE"],
             label="stationary Block Flags",
             description="Blocks with these flags will not move in moves. "
             "Used for fuel management.",
-=======
-            CONF_STATIONARY_BLOCKS,
-            default=[],
-            label="Stationary Blocks",
-            description="Blocks with these indices (int values) will not move in "
-            "moves",
->>>>>>> 93d19460
         ),
         setting.Setting(
             CONF_TARGET_K,
